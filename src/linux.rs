// Copyright 2017 The Chromium OS Authors. All rights reserved.
// Use of this source code is governed by a BSD-style license that can be
// found in the LICENSE file.

use std::cmp::max;
use std::convert::TryFrom;
use std::error::Error as StdError;
use std::ffi::CStr;
use std::fmt::{self, Display};
use std::fs::{File, OpenOptions};
use std::io::{self, stdin, Read};
use std::iter;
use std::mem;
use std::net::Ipv4Addr;
#[cfg(feature = "gpu")]
use std::num::NonZeroU8;
use std::num::ParseIntError;
use std::os::unix::io::{AsRawFd, FromRawFd, RawFd};
use std::os::unix::net::UnixStream;
use std::path::{Path, PathBuf};
use std::ptr;
use std::str;
use std::sync::{Arc, Barrier};
use std::thread;
use std::thread::JoinHandle;
use std::time::Duration;

use libc::{self, c_int, gid_t, uid_t};

use acpi_tables::sdt::SDT;

use base::net::{UnixSeqpacket, UnixSeqpacketListener, UnlinkUnixSeqpacketListener};
#[cfg(feature = "gpu")]
use devices::virtio::EventDevice;
use devices::virtio::{self, Console, VirtioDevice};
use devices::{
    self, HostBackendDeviceProvider, KvmKernelIrqChip, PciDevice, VfioContainer, VfioDevice,
    VfioPciDevice, VirtioPciDevice, XhciController,
};
#[cfg(feature = "audio")]
use devices::{Ac97Backend, Ac97Dev};
use hypervisor::kvm::{Kvm, KvmVcpu, KvmVm};
use hypervisor::{Hypervisor, HypervisorCap, RunnableVcpu, Vcpu, VcpuExit, Vm, VmCap};
use minijail::{self, Minijail};
use msg_socket::{MsgError, MsgReceiver, MsgSender, MsgSocket};
use net_util::{Error as NetError, MacAddress, Tap};
use remain::sorted;
use resources::{Alloc, MmioType, SystemAllocator};
use sync::{Condvar, Mutex};

use base::{
    self, block_signal, clear_signal, drop_capabilities, error, flock, get_blocked_signals,
    get_group_id, get_user_id, getegid, geteuid, info, register_rt_signal_handler,
<<<<<<< HEAD
    set_cpu_affinity, validate_raw_fd, warn, EventFd, ExternalMapping, FlockOperation,
    GuestAddress, GuestMemory, Killable, MemoryMappingArena, PollContext, PollToken, Protection,
    ScopedEvent, SignalFd, Terminal, TimerFd, WatchingEvents, SIGRTMIN,
=======
    set_cpu_affinity, signal, validate_raw_fd, warn, EventFd, ExternalMapping, FlockOperation,
    Killable, MemoryMappingArena, PollContext, PollToken, Protection, ScopedEvent, SignalFd,
    Terminal, TimerFd, WatchingEvents, SIGRTMIN,
>>>>>>> ba3269fd
};
use vm_control::{
    BalloonControlCommand, BalloonControlRequestSocket, BalloonControlResponseSocket,
    BalloonControlResult, DiskControlCommand, DiskControlRequestSocket, DiskControlResponseSocket,
    DiskControlResult, IrqSetup, UsbControlSocket, VmControlResponseSocket, VmIrqRequest,
    VmIrqRequestSocket, VmIrqResponse, VmIrqResponseSocket, VmMemoryControlRequestSocket,
    VmMemoryControlResponseSocket, VmMemoryRequest, VmMemoryResponse, VmMsyncRequest,
    VmMsyncRequestSocket, VmMsyncResponse, VmMsyncResponseSocket, VmRunMode,
};
use vm_memory::{GuestAddress, GuestMemory};

use crate::{Config, DiskOption, Executable, SharedDir, SharedDirKind, TouchDeviceOption};
use arch::{
    self, LinuxArch, RunnableLinuxVm, SerialHardware, SerialParameters, VirtioDeviceStub,
    VmComponents, VmImage,
};

#[cfg(any(target_arch = "arm", target_arch = "aarch64"))]
use {
    aarch64::AArch64 as Arch,
    devices::{IrqChip, IrqChipAArch64 as IrqChipArch},
    hypervisor::{VcpuAArch64 as VcpuArch, VmAArch64 as VmArch},
};
#[cfg(any(target_arch = "x86", target_arch = "x86_64"))]
use {
    devices::{IrqChipX86_64, IrqChipX86_64 as IrqChipArch, KvmSplitIrqChip},
    hypervisor::{VcpuX86_64, VcpuX86_64 as VcpuArch, VmX86_64 as VmArch},
    x86_64::X8664arch as Arch,
};

#[sorted]
#[derive(Debug)]
pub enum Error {
    AddGpuDeviceMemory(base::Error),
    AddIrqChipVcpu(base::Error),
    AddPmemDeviceMemory(base::Error),
    AllocateGpuDeviceAddress,
    AllocatePmemDeviceAddress(resources::Error),
    BalloonDeviceNew(virtio::BalloonError),
    BlockDeviceNew(base::Error),
    BlockSignal(base::signal::Error),
    BuildVm(<Arch as LinuxArch>::Error),
    ChownTpmStorage(base::Error),
    CloneEventFd(base::Error),
    CloneVcpu(base::Error),
    ConfigureVcpu(<Arch as LinuxArch>::Error),
    #[cfg(feature = "audio")]
    CreateAc97(devices::PciDeviceError),
    CreateConsole(arch::serial::Error),
    CreateDiskError(disk::Error),
    CreateEventFd(base::Error),
    CreatePollContext(base::Error),
    CreateSignalFd(base::SignalFdError),
    CreateSocket(io::Error),
    CreateTapDevice(NetError),
    CreateTimerFd(base::Error),
    CreateTpmStorage(PathBuf, io::Error),
    CreateUsbProvider(devices::usb::host_backend::error::Error),
    CreateVcpu(base::Error),
    CreateVfioDevice(devices::vfio::VfioError),
    DeviceJail(minijail::Error),
    DevicePivotRoot(minijail::Error),
    Disk(PathBuf, io::Error),
    DiskImageLock(base::Error),
    DropCapabilities(base::Error),
    FsDeviceNew(virtio::fs::Error),
    GetMaxOpenFiles(io::Error),
    GetSignalMask(signal::Error),
    InputDeviceNew(virtio::InputError),
    InputEventsOpen(std::io::Error),
    InvalidFdPath,
    InvalidWaylandPath,
    IoJail(minijail::Error),
    LoadKernel(Box<dyn StdError>),
    MemoryTooLarge,
    NetDeviceNew(virtio::NetError),
    OpenAcpiTable(PathBuf, io::Error),
    OpenAndroidFstab(PathBuf, io::Error),
    OpenBios(PathBuf, io::Error),
    OpenInitrd(PathBuf, io::Error),
    OpenKernel(PathBuf, io::Error),
    OpenVinput(PathBuf, io::Error),
    P9DeviceNew(virtio::P9Error),
    ParseMaxOpenFiles(ParseIntError),
    PivotRootDoesntExist(&'static str),
    PmemDeviceImageTooBig,
    PmemDeviceNew(base::Error),
    PollContextAdd(base::Error),
    PollContextDelete(base::Error),
    ReadMemAvailable(io::Error),
    RegisterBalloon(arch::DeviceRegistrationError),
    RegisterBlock(arch::DeviceRegistrationError),
    RegisterGpu(arch::DeviceRegistrationError),
    RegisterNet(arch::DeviceRegistrationError),
    RegisterP9(arch::DeviceRegistrationError),
    RegisterRng(arch::DeviceRegistrationError),
    RegisterSignalHandler(base::Error),
    RegisterWayland(arch::DeviceRegistrationError),
    ReserveGpuMemory(base::MmapError),
    ReserveMemory(base::Error),
    ReservePmemMemory(base::MmapError),
    ResetTimerFd(base::Error),
    RngDeviceNew(virtio::RngError),
    RunnableVcpu(base::Error),
    SettingGidMap(minijail::Error),
    SettingMaxOpenFiles(minijail::Error),
    SettingSignalMask(base::Error),
    SettingUidMap(minijail::Error),
    SignalFd(base::SignalFdError),
    SpawnVcpu(io::Error),
    TimerFd(base::Error),
    ValidateRawFd(base::Error),
    VhostNetDeviceNew(virtio::vhost::Error),
    VhostVsockDeviceNew(virtio::vhost::Error),
    VirtioPciDev(base::Error),
    WaylandDeviceNew(base::Error),
}

impl Display for Error {
    #[remain::check]
    fn fmt(&self, f: &mut fmt::Formatter) -> fmt::Result {
        use self::Error::*;

        #[sorted]
        match self {
            AddGpuDeviceMemory(e) => write!(f, "failed to add gpu device memory: {}", e),
            AddIrqChipVcpu(e) => write!(f, "failed to add vcpu to irq chip: {}", e),
            AddPmemDeviceMemory(e) => write!(f, "failed to add pmem device memory: {}", e),
            AllocateGpuDeviceAddress => write!(f, "failed to allocate gpu device guest address"),
            AllocatePmemDeviceAddress(e) => {
                write!(f, "failed to allocate memory for pmem device: {}", e)
            }
            BalloonDeviceNew(e) => write!(f, "failed to create balloon: {}", e),
            BlockDeviceNew(e) => write!(f, "failed to create block device: {}", e),
            BlockSignal(e) => write!(f, "failed to block signal: {}", e),
            BuildVm(e) => write!(f, "The architecture failed to build the vm: {}", e),
            ChownTpmStorage(e) => write!(f, "failed to chown tpm storage: {}", e),
            CloneEventFd(e) => write!(f, "failed to clone eventfd: {}", e),
            CloneVcpu(e) => write!(f, "failed to clone vcpu: {}", e),
            ConfigureVcpu(e) => write!(f, "failed to configure vcpu: {}", e),
            #[cfg(feature = "audio")]
            CreateAc97(e) => write!(f, "failed to create ac97 device: {}", e),
            CreateConsole(e) => write!(f, "failed to create console device: {}", e),
            CreateDiskError(e) => write!(f, "failed to create virtual disk: {}", e),
            CreateEventFd(e) => write!(f, "failed to create eventfd: {}", e),
            CreatePollContext(e) => write!(f, "failed to create poll context: {}", e),
            CreateSignalFd(e) => write!(f, "failed to create signalfd: {}", e),
            CreateSocket(e) => write!(f, "failed to create socket: {}", e),
            CreateTapDevice(e) => write!(f, "failed to create tap device: {}", e),
            CreateTimerFd(e) => write!(f, "failed to create timerfd: {}", e),
            CreateTpmStorage(p, e) => {
                write!(f, "failed to create tpm storage dir {}: {}", p.display(), e)
            }
            CreateUsbProvider(e) => write!(f, "failed to create usb provider: {}", e),
            CreateVcpu(e) => write!(f, "failed to create vcpu: {}", e),
            CreateVfioDevice(e) => write!(f, "Failed to create vfio device {}", e),
            DeviceJail(e) => write!(f, "failed to jail device: {}", e),
            DevicePivotRoot(e) => write!(f, "failed to pivot root device: {}", e),
            Disk(p, e) => write!(f, "failed to load disk image {}: {}", p.display(), e),
            DiskImageLock(e) => write!(f, "failed to lock disk image: {}", e),
            DropCapabilities(e) => write!(f, "failed to drop process capabilities: {}", e),
            FsDeviceNew(e) => write!(f, "failed to create fs device: {}", e),
            GetMaxOpenFiles(e) => write!(f, "failed to get max number of open files: {}", e),
            GetSignalMask(e) => write!(f, "failed to retrieve signal mask for vcpu: {}", e),
            InputDeviceNew(e) => write!(f, "failed to set up input device: {}", e),
            InputEventsOpen(e) => write!(f, "failed to open event device: {}", e),
            InvalidFdPath => write!(f, "failed parsing a /proc/self/fd/*"),
            InvalidWaylandPath => write!(f, "wayland socket path has no parent or file name"),
            IoJail(e) => write!(f, "{}", e),
            LoadKernel(e) => write!(f, "failed to load kernel: {}", e),
            MemoryTooLarge => write!(f, "requested memory size too large"),
            NetDeviceNew(e) => write!(f, "failed to set up virtio networking: {}", e),
            OpenAcpiTable(p, e) => write!(f, "failed to open ACPI file {}: {}", p.display(), e),
            OpenAndroidFstab(p, e) => write!(
                f,
                "failed to open android fstab file {}: {}",
                p.display(),
                e
            ),
            OpenBios(p, e) => write!(f, "failed to open bios {}: {}", p.display(), e),
            OpenInitrd(p, e) => write!(f, "failed to open initrd {}: {}", p.display(), e),
            OpenKernel(p, e) => write!(f, "failed to open kernel image {}: {}", p.display(), e),
            OpenVinput(p, e) => write!(f, "failed to open vinput device {}: {}", p.display(), e),
            P9DeviceNew(e) => write!(f, "failed to create 9p device: {}", e),
            ParseMaxOpenFiles(e) => write!(f, "failed to parse max number of open files: {}", e),
            PivotRootDoesntExist(p) => write!(f, "{} doesn't exist, can't jail devices.", p),
            PmemDeviceImageTooBig => {
                write!(f, "failed to create pmem device: pmem device image too big")
            }
            PmemDeviceNew(e) => write!(f, "failed to create pmem device: {}", e),
            PollContextAdd(e) => write!(f, "failed to add fd to poll context: {}", e),
            PollContextDelete(e) => write!(f, "failed to remove fd from poll context: {}", e),
            ReadMemAvailable(e) => write!(f, "failed to read /proc/meminfo: {}", e),
            RegisterBalloon(e) => write!(f, "error registering balloon device: {}", e),
            RegisterBlock(e) => write!(f, "error registering block device: {}", e),
            RegisterGpu(e) => write!(f, "error registering gpu device: {}", e),
            RegisterNet(e) => write!(f, "error registering net device: {}", e),
            RegisterP9(e) => write!(f, "error registering 9p device: {}", e),
            RegisterRng(e) => write!(f, "error registering rng device: {}", e),
            RegisterSignalHandler(e) => write!(f, "error registering signal handler: {}", e),
            RegisterWayland(e) => write!(f, "error registering wayland device: {}", e),
            ReserveGpuMemory(e) => write!(f, "failed to reserve gpu memory: {}", e),
            ReserveMemory(e) => write!(f, "failed to reserve memory: {}", e),
            ReservePmemMemory(e) => write!(f, "failed to reserve pmem memory: {}", e),
            ResetTimerFd(e) => write!(f, "failed to reset timerfd: {}", e),
            RngDeviceNew(e) => write!(f, "failed to set up rng: {}", e),
            RunnableVcpu(e) => write!(f, "failed to set thread id for vcpu: {}", e),
            SettingGidMap(e) => write!(f, "error setting GID map: {}", e),
            SettingMaxOpenFiles(e) => write!(f, "error setting max open files: {}", e),
            SettingSignalMask(e) => write!(f, "failed to set the signal mask for vcpu: {}", e),
            SettingUidMap(e) => write!(f, "error setting UID map: {}", e),
            SignalFd(e) => write!(f, "failed to read signal fd: {}", e),
            SpawnVcpu(e) => write!(f, "failed to spawn VCPU thread: {}", e),
            TimerFd(e) => write!(f, "failed to read timer fd: {}", e),
            ValidateRawFd(e) => write!(f, "failed to validate raw fd: {}", e),
            VhostNetDeviceNew(e) => write!(f, "failed to set up vhost networking: {}", e),
            VhostVsockDeviceNew(e) => write!(f, "failed to set up virtual socket device: {}", e),
            VirtioPciDev(e) => write!(f, "failed to create virtio pci dev: {}", e),
            WaylandDeviceNew(e) => write!(f, "failed to create wayland device: {}", e),
        }
    }
}

impl From<minijail::Error> for Error {
    fn from(err: minijail::Error) -> Self {
        Error::IoJail(err)
    }
}

impl std::error::Error for Error {}

type Result<T> = std::result::Result<T, Error>;

enum TaggedControlSocket {
    Vm(VmControlResponseSocket),
    VmMemory(VmMemoryControlResponseSocket),
    VmIrq(VmIrqResponseSocket),
    VmMsync(VmMsyncResponseSocket),
}

impl AsRef<UnixSeqpacket> for TaggedControlSocket {
    fn as_ref(&self) -> &UnixSeqpacket {
        use self::TaggedControlSocket::*;
        match &self {
            Vm(ref socket) => socket.as_ref(),
            VmMemory(ref socket) => socket.as_ref(),
            VmIrq(ref socket) => socket.as_ref(),
            VmMsync(ref socket) => socket.as_ref(),
        }
    }
}

impl AsRawFd for TaggedControlSocket {
    fn as_raw_fd(&self) -> RawFd {
        self.as_ref().as_raw_fd()
    }
}

fn get_max_open_files() -> Result<u64> {
    let mut buf = mem::MaybeUninit::<libc::rlimit64>::zeroed();

    // Safe because this will only modify `buf` and we check the return value.
    let res = unsafe { libc::prlimit64(0, libc::RLIMIT_NOFILE, ptr::null(), buf.as_mut_ptr()) };
    if res == 0 {
        // Safe because the kernel guarantees that the struct is fully initialized.
        let limit = unsafe { buf.assume_init() };
        Ok(limit.rlim_max)
    } else {
        Err(Error::GetMaxOpenFiles(io::Error::last_os_error()))
    }
}

struct SandboxConfig<'a> {
    limit_caps: bool,
    log_failures: bool,
    seccomp_policy: &'a Path,
    uid_map: Option<&'a str>,
    gid_map: Option<&'a str>,
}

fn create_base_minijail(
    root: &Path,
    r_limit: Option<u64>,
    config: Option<&SandboxConfig>,
) -> Result<Minijail> {
    // All child jails run in a new user namespace without any users mapped,
    // they run as nobody unless otherwise configured.
    let mut j = Minijail::new().map_err(Error::DeviceJail)?;

    if let Some(config) = config {
        j.namespace_pids();
        j.namespace_user();
        j.namespace_user_disable_setgroups();
        if config.limit_caps {
            // Don't need any capabilities.
            j.use_caps(0);
        }
        if let Some(uid_map) = config.uid_map {
            j.uidmap(uid_map).map_err(Error::SettingUidMap)?;
        }
        if let Some(gid_map) = config.gid_map {
            j.gidmap(gid_map).map_err(Error::SettingGidMap)?;
        }
        // Run in a new mount namespace.
        j.namespace_vfs();

        // Run in an empty network namespace.
        j.namespace_net();

        // Don't allow the device to gain new privileges.
        j.no_new_privs();

        // By default we'll prioritize using the pre-compiled .bpf over the .policy
        // file (the .bpf is expected to be compiled using "trap" as the failure
        // behavior instead of the default "kill" behavior).
        // Refer to the code comment for the "seccomp-log-failures"
        // command-line parameter for an explanation about why the |log_failures|
        // flag forces the use of .policy files (and the build-time alternative to
        // this run-time flag).
        let bpf_policy_file = config.seccomp_policy.with_extension("bpf");
        if bpf_policy_file.exists() && !config.log_failures {
            j.parse_seccomp_program(&bpf_policy_file)
                .map_err(Error::DeviceJail)?;
        } else {
            // Use TSYNC only for the side effect of it using SECCOMP_RET_TRAP,
            // which will correctly kill the entire device process if a worker
            // thread commits a seccomp violation.
            j.set_seccomp_filter_tsync();
            if config.log_failures {
                j.log_seccomp_filter_failures();
            }
            j.parse_seccomp_filters(&config.seccomp_policy.with_extension("policy"))
                .map_err(Error::DeviceJail)?;
        }
        j.use_seccomp_filter();
        // Don't do init setup.
        j.run_as_init();
    }

    // Only pivot_root if we are not re-using the current root directory.
    if root != Path::new("/") {
        // It's safe to call `namespace_vfs` multiple times.
        j.namespace_vfs();
        j.enter_pivot_root(root).map_err(Error::DevicePivotRoot)?;
    }

    // Most devices don't need to open many fds.
    let limit = if let Some(r) = r_limit { r } else { 1024u64 };
    j.set_rlimit(libc::RLIMIT_NOFILE as i32, limit, limit)
        .map_err(Error::SettingMaxOpenFiles)?;

    Ok(j)
}

fn simple_jail(cfg: &Config, policy: &str) -> Result<Option<Minijail>> {
    if cfg.sandbox {
        let pivot_root: &str = option_env!("DEFAULT_PIVOT_ROOT").unwrap_or("/var/empty");
        // A directory for a jailed device's pivot root.
        let root_path = Path::new(pivot_root);
        if !root_path.exists() {
            return Err(Error::PivotRootDoesntExist(pivot_root));
        }
        let policy_path: PathBuf = cfg.seccomp_policy_dir.join(policy);
        let config = SandboxConfig {
            limit_caps: true,
            log_failures: cfg.seccomp_log_failures,
            seccomp_policy: &policy_path,
            uid_map: None,
            gid_map: None,
        };
        Ok(Some(create_base_minijail(root_path, None, Some(&config))?))
    } else {
        Ok(None)
    }
}

type DeviceResult<T = VirtioDeviceStub> = std::result::Result<T, Error>;

fn create_block_device(
    cfg: &Config,
    disk: &DiskOption,
    disk_device_socket: DiskControlResponseSocket,
) -> DeviceResult {
    // Special case '/proc/self/fd/*' paths. The FD is already open, just use it.
    let raw_image: File = if disk.path.parent() == Some(Path::new("/proc/self/fd")) {
        // Safe because we will validate |raw_fd|.
        unsafe { File::from_raw_fd(raw_fd_from_path(&disk.path)?) }
    } else {
        OpenOptions::new()
            .read(true)
            .write(!disk.read_only)
            .open(&disk.path)
            .map_err(|e| Error::Disk(disk.path.to_path_buf(), e))?
    };
    // Lock the disk image to prevent other crosvm instances from using it.
    let lock_op = if disk.read_only {
        FlockOperation::LockShared
    } else {
        FlockOperation::LockExclusive
    };
    flock(&raw_image, lock_op, true).map_err(Error::DiskImageLock)?;

    let disk_file = disk::create_disk_file(raw_image).map_err(Error::CreateDiskError)?;
    let dev = virtio::Block::new(
        disk_file,
        disk.read_only,
        disk.sparse,
        disk.block_size,
        Some(disk_device_socket),
    )
    .map_err(Error::BlockDeviceNew)?;

    Ok(VirtioDeviceStub {
        dev: Box::new(dev),
        jail: simple_jail(&cfg, "block_device")?,
    })
}

fn create_rng_device(cfg: &Config) -> DeviceResult {
    let dev = virtio::Rng::new().map_err(Error::RngDeviceNew)?;

    Ok(VirtioDeviceStub {
        dev: Box::new(dev),
        jail: simple_jail(&cfg, "rng_device")?,
    })
}

#[cfg(feature = "tpm")]
fn create_tpm_device(cfg: &Config) -> DeviceResult {
    use base::chown;
    use std::ffi::CString;
    use std::fs;
    use std::process;

    let tpm_storage: PathBuf;
    let mut tpm_jail = simple_jail(&cfg, "tpm_device")?;

    match &mut tpm_jail {
        Some(jail) => {
            // Create a tmpfs in the device's root directory for tpm
            // simulator storage. The size is 20*1024, or 20 KB.
            jail.mount_with_data(
                Path::new("none"),
                Path::new("/"),
                "tmpfs",
                (libc::MS_NOSUID | libc::MS_NODEV | libc::MS_NOEXEC) as usize,
                "size=20480",
            )?;

            let crosvm_ids = add_crosvm_user_to_jail(jail, "tpm")?;

            let pid = process::id();
            let tpm_pid_dir = format!("/run/vm/tpm.{}", pid);
            tpm_storage = Path::new(&tpm_pid_dir).to_owned();
            fs::create_dir_all(&tpm_storage)
                .map_err(|e| Error::CreateTpmStorage(tpm_storage.to_owned(), e))?;
            let tpm_pid_dir_c = CString::new(tpm_pid_dir).expect("no nul bytes");
            chown(&tpm_pid_dir_c, crosvm_ids.uid, crosvm_ids.gid)
                .map_err(Error::ChownTpmStorage)?;

            jail.mount_bind(&tpm_storage, &tpm_storage, true)?;
        }
        None => {
            // Path used inside cros_sdk which does not have /run/vm.
            tpm_storage = Path::new("/tmp/tpm-simulator").to_owned();
        }
    }

    let dev = virtio::Tpm::new(tpm_storage);

    Ok(VirtioDeviceStub {
        dev: Box::new(dev),
        jail: tpm_jail,
    })
}

fn create_single_touch_device(cfg: &Config, single_touch_spec: &TouchDeviceOption) -> DeviceResult {
    let socket = single_touch_spec
        .get_path()
        .into_unix_stream()
        .map_err(|e| {
            error!("failed configuring virtio single touch: {:?}", e);
            e
        })?;

    let (width, height) = single_touch_spec.get_size();
    let dev = virtio::new_single_touch(socket, width, height).map_err(Error::InputDeviceNew)?;
    Ok(VirtioDeviceStub {
        dev: Box::new(dev),
        jail: simple_jail(&cfg, "input_device")?,
    })
}

fn create_trackpad_device(cfg: &Config, trackpad_spec: &TouchDeviceOption) -> DeviceResult {
    let socket = trackpad_spec.get_path().into_unix_stream().map_err(|e| {
        error!("failed configuring virtio trackpad: {}", e);
        e
    })?;

    let (width, height) = trackpad_spec.get_size();
    let dev = virtio::new_trackpad(socket, width, height).map_err(Error::InputDeviceNew)?;

    Ok(VirtioDeviceStub {
        dev: Box::new(dev),
        jail: simple_jail(&cfg, "input_device")?,
    })
}

fn create_mouse_device<T: IntoUnixStream>(cfg: &Config, mouse_socket: T) -> DeviceResult {
    let socket = mouse_socket.into_unix_stream().map_err(|e| {
        error!("failed configuring virtio mouse: {}", e);
        e
    })?;

    let dev = virtio::new_mouse(socket).map_err(Error::InputDeviceNew)?;

    Ok(VirtioDeviceStub {
        dev: Box::new(dev),
        jail: simple_jail(&cfg, "input_device")?,
    })
}

fn create_keyboard_device<T: IntoUnixStream>(cfg: &Config, keyboard_socket: T) -> DeviceResult {
    let socket = keyboard_socket.into_unix_stream().map_err(|e| {
        error!("failed configuring virtio keyboard: {}", e);
        e
    })?;

    let dev = virtio::new_keyboard(socket).map_err(Error::InputDeviceNew)?;

    Ok(VirtioDeviceStub {
        dev: Box::new(dev),
        jail: simple_jail(&cfg, "input_device")?,
    })
}

fn create_vinput_device(cfg: &Config, dev_path: &Path) -> DeviceResult {
    let dev_file = OpenOptions::new()
        .read(true)
        .write(true)
        .open(dev_path)
        .map_err(|e| Error::OpenVinput(dev_path.to_owned(), e))?;

    let dev = virtio::new_evdev(dev_file).map_err(Error::InputDeviceNew)?;

    Ok(VirtioDeviceStub {
        dev: Box::new(dev),
        jail: simple_jail(&cfg, "input_device")?,
    })
}

fn create_balloon_device(cfg: &Config, socket: BalloonControlResponseSocket) -> DeviceResult {
    let dev = virtio::Balloon::new(socket).map_err(Error::BalloonDeviceNew)?;

    Ok(VirtioDeviceStub {
        dev: Box::new(dev),
        jail: simple_jail(&cfg, "balloon_device")?,
    })
}

fn create_tap_net_device(cfg: &Config, tap_fd: RawFd) -> DeviceResult {
    // Safe because we ensure that we get a unique handle to the fd.
    let tap = unsafe {
        Tap::from_raw_fd(validate_raw_fd(tap_fd).map_err(Error::ValidateRawFd)?)
            .map_err(Error::CreateTapDevice)?
    };

    let mut vq_pairs = cfg.net_vq_pairs.unwrap_or(1);
    let vcpu_count = cfg.vcpu_count.unwrap_or(1);
    if vcpu_count < vq_pairs as usize {
        error!("net vq pairs must be smaller than vcpu count, fall back to single queue mode");
        vq_pairs = 1;
    }
    let dev = virtio::Net::from(tap, vq_pairs).map_err(Error::NetDeviceNew)?;

    Ok(VirtioDeviceStub {
        dev: Box::new(dev),
        jail: simple_jail(&cfg, "net_device")?,
    })
}

fn create_net_device(
    cfg: &Config,
    host_ip: Ipv4Addr,
    netmask: Ipv4Addr,
    mac_address: MacAddress,
    mem: &GuestMemory,
) -> DeviceResult {
    let mut vq_pairs = cfg.net_vq_pairs.unwrap_or(1);
    let vcpu_count = cfg.vcpu_count.unwrap_or(1);
    if vcpu_count < vq_pairs as usize {
        error!("net vq pairs must be smaller than vcpu count, fall back to single queue mode");
        vq_pairs = 1;
    }

    let dev = if cfg.vhost_net {
        let dev =
            virtio::vhost::Net::<Tap, vhost::Net<Tap>>::new(host_ip, netmask, mac_address, mem)
                .map_err(Error::VhostNetDeviceNew)?;
        Box::new(dev) as Box<dyn VirtioDevice>
    } else {
        let dev = virtio::Net::<Tap>::new(host_ip, netmask, mac_address, vq_pairs)
            .map_err(Error::NetDeviceNew)?;
        Box::new(dev) as Box<dyn VirtioDevice>
    };

    let policy = if cfg.vhost_net {
        "vhost_net_device"
    } else {
        "net_device"
    };

    Ok(VirtioDeviceStub {
        dev,
        jail: simple_jail(&cfg, policy)?,
    })
}

#[cfg(feature = "gpu")]
fn create_gpu_device(
    cfg: &Config,
    exit_evt: &EventFd,
    gpu_device_socket: VmMemoryControlRequestSocket,
    gpu_sockets: Vec<virtio::resource_bridge::ResourceResponseSocket>,
    wayland_socket_path: Option<&PathBuf>,
    x_display: Option<String>,
    event_devices: Vec<EventDevice>,
    map_request: Arc<Mutex<Option<ExternalMapping>>>,
) -> DeviceResult {
    let jailed_wayland_path = Path::new("/wayland-0");

    let mut display_backends = vec![
        virtio::DisplayBackend::X(x_display),
        virtio::DisplayBackend::Stub,
    ];

    if let Some(socket_path) = wayland_socket_path {
        display_backends.insert(
            0,
            virtio::DisplayBackend::Wayland(if cfg.sandbox {
                Some(jailed_wayland_path.to_owned())
            } else {
                Some(socket_path.to_owned())
            }),
        );
    }

    let dev = virtio::Gpu::new(
        exit_evt.try_clone().map_err(Error::CloneEventFd)?,
        Some(gpu_device_socket),
        NonZeroU8::new(1).unwrap(), // number of scanouts
        gpu_sockets,
        display_backends,
        cfg.gpu_parameters.as_ref().unwrap(),
        event_devices,
        map_request,
        cfg.sandbox,
    );

    let jail = match simple_jail(&cfg, "gpu_device")? {
        Some(mut jail) => {
            // Create a tmpfs in the device's root directory so that we can bind mount the
            // dri directory into it.  The size=67108864 is size=64*1024*1024 or size=64MB.
            jail.mount_with_data(
                Path::new("none"),
                Path::new("/"),
                "tmpfs",
                (libc::MS_NOSUID | libc::MS_NODEV | libc::MS_NOEXEC) as usize,
                "size=67108864",
            )?;

            // Device nodes required for DRM.
            let sys_dev_char_path = Path::new("/sys/dev/char");
            jail.mount_bind(sys_dev_char_path, sys_dev_char_path, false)?;
            let sys_devices_path = Path::new("/sys/devices");
            jail.mount_bind(sys_devices_path, sys_devices_path, false)?;
            let drm_dri_path = Path::new("/dev/dri");
            jail.mount_bind(drm_dri_path, drm_dri_path, false)?;

            // If the ARM specific devices exist on the host, bind mount them in.
            let mali0_path = Path::new("/dev/mali0");
            if mali0_path.exists() {
                jail.mount_bind(mali0_path, mali0_path, true)?;
            }

            let pvr_sync_path = Path::new("/dev/pvr_sync");
            if pvr_sync_path.exists() {
                jail.mount_bind(pvr_sync_path, pvr_sync_path, true)?;
            }

            // Libraries that are required when mesa drivers are dynamically loaded.
            let lib_dirs = &["/usr/lib", "/usr/lib64", "/lib", "/lib64"];
            for dir in lib_dirs {
                let dir_path = Path::new(dir);
                if dir_path.exists() {
                    jail.mount_bind(dir_path, dir_path, false)?;
                }
            }

            // Bind mount the wayland socket into jail's root. This is necessary since each
            // new wayland context must open() the socket.
            if let Some(path) = wayland_socket_path {
                jail.mount_bind(path, jailed_wayland_path, true)?;
            }

            add_crosvm_user_to_jail(&mut jail, "gpu")?;

            // pvr driver requires read access to /proc/self/task/*/comm.
            let proc_path = Path::new("/proc");
            jail.mount(
                proc_path,
                proc_path,
                "proc",
                (libc::MS_NOSUID | libc::MS_NODEV | libc::MS_NOEXEC | libc::MS_RDONLY) as usize,
            )?;

            Some(jail)
        }
        None => None,
    };

    Ok(VirtioDeviceStub {
        dev: Box::new(dev),
        jail,
    })
}

fn create_wayland_device(
    cfg: &Config,
    socket: VmMemoryControlRequestSocket,
    resource_bridge: Option<virtio::resource_bridge::ResourceRequestSocket>,
) -> DeviceResult {
    let wayland_socket_dirs = cfg
        .wayland_socket_paths
        .iter()
        .map(|(_name, path)| path.parent())
        .collect::<Option<Vec<_>>>()
        .ok_or(Error::InvalidWaylandPath)?;

    let dev = virtio::Wl::new(cfg.wayland_socket_paths.clone(), socket, resource_bridge)
        .map_err(Error::WaylandDeviceNew)?;

    let jail = match simple_jail(&cfg, "wl_device")? {
        Some(mut jail) => {
            // Create a tmpfs in the device's root directory so that we can bind mount the wayland
            // socket directory into it. The size=67108864 is size=64*1024*1024 or size=64MB.
            jail.mount_with_data(
                Path::new("none"),
                Path::new("/"),
                "tmpfs",
                (libc::MS_NOSUID | libc::MS_NODEV | libc::MS_NOEXEC) as usize,
                "size=67108864",
            )?;

            // Bind mount the wayland socket's directory into jail's root. This is necessary since
            // each new wayland context must open() the socket. If the wayland socket is ever
            // destroyed and remade in the same host directory, new connections will be possible
            // without restarting the wayland device.
            for dir in &wayland_socket_dirs {
                jail.mount_bind(dir, dir, true)?;
            }
            add_crosvm_user_to_jail(&mut jail, "Wayland")?;

            Some(jail)
        }
        None => None,
    };

    Ok(VirtioDeviceStub {
        dev: Box::new(dev),
        jail,
    })
}

#[cfg(any(feature = "video-decoder", feature = "video-encoder"))]
fn create_video_device(
    cfg: &Config,
    typ: devices::virtio::VideoDeviceType,
    resource_bridge: virtio::resource_bridge::ResourceRequestSocket,
) -> DeviceResult {
    let jail = match simple_jail(&cfg, "video_device")? {
        Some(mut jail) => {
            match typ {
                devices::virtio::VideoDeviceType::Decoder => {
                    add_crosvm_user_to_jail(&mut jail, "video-decoder")?
                }
                devices::virtio::VideoDeviceType::Encoder => {
                    add_crosvm_user_to_jail(&mut jail, "video-encoder")?
                }
            };

            // Create a tmpfs in the device's root directory so that we can bind mount files.
            jail.mount_with_data(
                Path::new("none"),
                Path::new("/"),
                "tmpfs",
                (libc::MS_NOSUID | libc::MS_NODEV | libc::MS_NOEXEC) as usize,
                "size=67108864",
            )?;

            // Render node for libvda.
            let dev_dri_path = Path::new("/dev/dri/renderD128");
            jail.mount_bind(dev_dri_path, dev_dri_path, false)?;

            // Device nodes required by libchrome which establishes Mojo connection in libvda.
            let dev_urandom_path = Path::new("/dev/urandom");
            jail.mount_bind(dev_urandom_path, dev_urandom_path, false)?;
            let system_bus_socket_path = Path::new("/run/dbus/system_bus_socket");
            jail.mount_bind(system_bus_socket_path, system_bus_socket_path, true)?;

            Some(jail)
        }
        None => None,
    };

    Ok(VirtioDeviceStub {
        dev: Box::new(devices::virtio::VideoDevice::new(
            typ,
            Some(resource_bridge),
        )),
        jail,
    })
}

#[cfg(any(feature = "video-decoder", feature = "video-encoder"))]
fn register_video_device(
    devs: &mut Vec<VirtioDeviceStub>,
    resource_bridges: &mut Vec<virtio::resource_bridge::ResourceResponseSocket>,
    cfg: &Config,
    typ: devices::virtio::VideoDeviceType,
) -> std::result::Result<(), Error> {
    let (video_socket, gpu_socket) =
        virtio::resource_bridge::pair().map_err(Error::CreateSocket)?;
    resource_bridges.push(gpu_socket);
    devs.push(create_video_device(cfg, typ, video_socket)?);
    Ok(())
}

fn create_vhost_vsock_device(cfg: &Config, cid: u64, mem: &GuestMemory) -> DeviceResult {
    let dev = virtio::vhost::Vsock::new(cid, mem).map_err(Error::VhostVsockDeviceNew)?;

    Ok(VirtioDeviceStub {
        dev: Box::new(dev),
        jail: simple_jail(&cfg, "vhost_vsock_device")?,
    })
}

fn create_fs_device(
    cfg: &Config,
    uid_map: &str,
    gid_map: &str,
    src: &Path,
    tag: &str,
    fs_cfg: virtio::fs::passthrough::Config,
) -> DeviceResult {
    let max_open_files = get_max_open_files()?;
    let j = if cfg.sandbox {
        let seccomp_policy = cfg.seccomp_policy_dir.join("fs_device");
        let config = SandboxConfig {
            limit_caps: false,
            uid_map: Some(uid_map),
            gid_map: Some(gid_map),
            log_failures: cfg.seccomp_log_failures,
            seccomp_policy: &seccomp_policy,
        };
        let mut jail = create_base_minijail(src, Some(max_open_files), Some(&config))?;
        // We want bind mounts from the parent namespaces to propagate into the fs device's
        // namespace.
        jail.set_remount_mode(libc::MS_SLAVE);

        jail
    } else {
        create_base_minijail(src, Some(max_open_files), None)?
    };

    // TODO(chirantan): Use more than one worker once the kernel driver has been fixed to not panic
    // when num_queues > 1.
    let dev = virtio::fs::Fs::new(tag, 1, fs_cfg).map_err(Error::FsDeviceNew)?;

    Ok(VirtioDeviceStub {
        dev: Box::new(dev),
        jail: Some(j),
    })
}

fn create_9p_device(
    cfg: &Config,
    uid_map: &str,
    gid_map: &str,
    src: &Path,
    tag: &str,
) -> DeviceResult {
    let max_open_files = get_max_open_files()?;
    let (jail, root) = if cfg.sandbox {
        let seccomp_policy = cfg.seccomp_policy_dir.join("9p_device");
        let config = SandboxConfig {
            limit_caps: false,
            uid_map: Some(uid_map),
            gid_map: Some(gid_map),
            log_failures: cfg.seccomp_log_failures,
            seccomp_policy: &seccomp_policy,
        };

        let mut jail = create_base_minijail(src, Some(max_open_files), Some(&config))?;
        // We want bind mounts from the parent namespaces to propagate into the 9p server's
        // namespace.
        jail.set_remount_mode(libc::MS_SLAVE);

        //  The shared directory becomes the root of the device's file system.
        let root = Path::new("/");
        (Some(jail), root)
    } else {
        // There's no mount namespace so we tell the server to treat the source directory as the
        // root.
        (None, src)
    };

    let dev = virtio::P9::new(root, tag).map_err(Error::P9DeviceNew)?;

    Ok(VirtioDeviceStub {
        dev: Box::new(dev),
        jail,
    })
}

fn create_pmem_device(
    cfg: &Config,
    vm: &mut impl Vm,
    resources: &mut SystemAllocator,
    disk: &DiskOption,
    index: usize,
    pmem_device_socket: VmMsyncRequestSocket,
) -> DeviceResult {
    let fd = OpenOptions::new()
        .read(true)
        .write(!disk.read_only)
        .open(&disk.path)
        .map_err(|e| Error::Disk(disk.path.to_path_buf(), e))?;

    let arena_size = {
        let metadata =
            std::fs::metadata(&disk.path).map_err(|e| Error::Disk(disk.path.to_path_buf(), e))?;
        let disk_len = metadata.len();
        // Linux requires pmem region sizes to be 2 MiB aligned. Linux will fill any partial page
        // at the end of an mmap'd file and won't write back beyond the actual file length, but if
        // we just align the size of the file to 2 MiB then access beyond the last page of the
        // mapped file will generate SIGBUS. So use a memory mapping arena that will provide
        // padding up to 2 MiB.
        let alignment = 2 * 1024 * 1024;
        let align_adjust = if disk_len % alignment != 0 {
            alignment - (disk_len % alignment)
        } else {
            0
        };
        disk_len
            .checked_add(align_adjust)
            .ok_or(Error::PmemDeviceImageTooBig)?
    };

    let protection = {
        if disk.read_only {
            Protection::read()
        } else {
            Protection::read_write()
        }
    };

    let arena = {
        // Conversion from u64 to usize may fail on 32bit system.
        let arena_size = usize::try_from(arena_size).map_err(|_| Error::PmemDeviceImageTooBig)?;

        let mut arena = MemoryMappingArena::new(arena_size).map_err(Error::ReservePmemMemory)?;
        arena
            .add_fd_offset_protection(0, arena_size, &fd, 0, protection)
            .map_err(Error::ReservePmemMemory)?;
        arena
    };

    let mapping_address = resources
        .mmio_allocator(MmioType::High)
        .allocate_with_align(
            arena_size,
            Alloc::PmemDevice(index),
            format!("pmem_disk_image_{}", index),
            // Linux kernel requires pmem namespaces to be 128 MiB aligned.
            128 * 1024 * 1024, /* 128 MiB */
        )
        .map_err(Error::AllocatePmemDeviceAddress)?;

    let slot = vm
        .add_memory_region(
            GuestAddress(mapping_address),
            Box::new(arena),
            /* read_only = */ disk.read_only,
            /* log_dirty_pages = */ false,
        )
        .map_err(Error::AddPmemDeviceMemory)?;

    let dev = virtio::Pmem::new(
        fd,
        GuestAddress(mapping_address),
        slot,
        arena_size,
        Some(pmem_device_socket),
    )
    .map_err(Error::PmemDeviceNew)?;

    Ok(VirtioDeviceStub {
        dev: Box::new(dev) as Box<dyn VirtioDevice>,
        jail: simple_jail(&cfg, "pmem_device")?,
    })
}

fn create_console_device(cfg: &Config, param: &SerialParameters) -> DeviceResult {
    let mut keep_fds = Vec::new();
    let evt = EventFd::new().map_err(Error::CreateEventFd)?;
    let dev = param
        .create_serial_device::<Console>(&evt, &mut keep_fds)
        .map_err(Error::CreateConsole)?;

    let jail = match simple_jail(&cfg, "serial")? {
        Some(mut jail) => {
            // Create a tmpfs in the device's root directory so that we can bind mount the
            // log socket directory into it.
            // The size=67108864 is size=64*1024*1024 or size=64MB.
            jail.mount_with_data(
                Path::new("none"),
                Path::new("/"),
                "tmpfs",
                (libc::MS_NODEV | libc::MS_NOEXEC | libc::MS_NOSUID) as usize,
                "size=67108864",
            )?;
            add_crosvm_user_to_jail(&mut jail, "serial")?;
            let res = param.add_bind_mounts(&mut jail);
            if res.is_err() {
                error!("failed to add bind mounts for console device");
            }
            Some(jail)
        }
        None => None,
    };

    Ok(VirtioDeviceStub {
        dev: Box::new(dev),
        jail, // TODO(dverkamp): use a separate policy for console?
    })
}

// gpu_device_socket is not used when GPU support is disabled.
#[cfg_attr(not(feature = "gpu"), allow(unused_variables))]
fn create_virtio_devices(
    cfg: &Config,
    mem: &GuestMemory,
    vm: &mut impl Vm,
    resources: &mut SystemAllocator,
    _exit_evt: &EventFd,
    wayland_device_socket: VmMemoryControlRequestSocket,
    gpu_device_socket: VmMemoryControlRequestSocket,
    balloon_device_socket: BalloonControlResponseSocket,
    disk_device_sockets: &mut Vec<DiskControlResponseSocket>,
    pmem_device_sockets: &mut Vec<VmMsyncRequestSocket>,
    map_request: Arc<Mutex<Option<ExternalMapping>>>,
) -> DeviceResult<Vec<VirtioDeviceStub>> {
    let mut devs = Vec::new();

    for (_, param) in cfg
        .serial_parameters
        .iter()
        .filter(|(_k, v)| v.hardware == SerialHardware::VirtioConsole)
    {
        let dev = create_console_device(cfg, param)?;
        devs.push(dev);
    }

    for disk in &cfg.disks {
        let disk_device_socket = disk_device_sockets.remove(0);
        devs.push(create_block_device(cfg, disk, disk_device_socket)?);
    }

    for (index, pmem_disk) in cfg.pmem_devices.iter().enumerate() {
        let pmem_device_socket = pmem_device_sockets.remove(0);
        devs.push(create_pmem_device(
            cfg,
            vm,
            resources,
            pmem_disk,
            index,
            pmem_device_socket,
        )?);
    }

    devs.push(create_rng_device(cfg)?);

    #[cfg(feature = "tpm")]
    {
        if cfg.software_tpm {
            devs.push(create_tpm_device(cfg)?);
        }
    }

    if let Some(single_touch_spec) = &cfg.virtio_single_touch {
        devs.push(create_single_touch_device(cfg, single_touch_spec)?);
    }

    if let Some(trackpad_spec) = &cfg.virtio_trackpad {
        devs.push(create_trackpad_device(cfg, trackpad_spec)?);
    }

    if let Some(mouse_socket) = &cfg.virtio_mouse {
        devs.push(create_mouse_device(cfg, mouse_socket)?);
    }

    if let Some(keyboard_socket) = &cfg.virtio_keyboard {
        devs.push(create_keyboard_device(cfg, keyboard_socket)?);
    }

    for dev_path in &cfg.virtio_input_evdevs {
        devs.push(create_vinput_device(cfg, dev_path)?);
    }

    devs.push(create_balloon_device(cfg, balloon_device_socket)?);

    // We checked above that if the IP is defined, then the netmask is, too.
    for tap_fd in &cfg.tap_fd {
        devs.push(create_tap_net_device(cfg, *tap_fd)?);
    }

    if let (Some(host_ip), Some(netmask), Some(mac_address)) =
        (cfg.host_ip, cfg.netmask, cfg.mac_address)
    {
        devs.push(create_net_device(cfg, host_ip, netmask, mac_address, mem)?);
    }

    #[cfg_attr(not(feature = "gpu"), allow(unused_mut))]
    let mut resource_bridges = Vec::<virtio::resource_bridge::ResourceResponseSocket>::new();

    if !cfg.wayland_socket_paths.is_empty() {
        #[cfg_attr(not(feature = "gpu"), allow(unused_mut))]
        let mut wl_resource_bridge = None::<virtio::resource_bridge::ResourceRequestSocket>;

        #[cfg(feature = "gpu")]
        {
            if cfg.gpu_parameters.is_some() {
                let (wl_socket, gpu_socket) =
                    virtio::resource_bridge::pair().map_err(Error::CreateSocket)?;
                resource_bridges.push(gpu_socket);
                wl_resource_bridge = Some(wl_socket);
            }
        }

        devs.push(create_wayland_device(
            cfg,
            wayland_device_socket,
            wl_resource_bridge,
        )?);
    }

    #[cfg(feature = "video-decoder")]
    {
        if cfg.video_dec {
            register_video_device(
                &mut devs,
                &mut resource_bridges,
                cfg,
                devices::virtio::VideoDeviceType::Decoder,
            )?;
        }
    }

    #[cfg(feature = "video-encoder")]
    {
        if cfg.video_enc {
            register_video_device(
                &mut devs,
                &mut resource_bridges,
                cfg,
                devices::virtio::VideoDeviceType::Encoder,
            )?;
        }
    }

    #[cfg(feature = "gpu")]
    {
        if let Some(gpu_parameters) = &cfg.gpu_parameters {
            let mut event_devices = Vec::new();
            if cfg.display_window_mouse {
                let (event_device_socket, virtio_dev_socket) =
                    UnixStream::pair().map_err(Error::CreateSocket)?;
                let (single_touch_width, single_touch_height) = cfg
                    .virtio_single_touch
                    .as_ref()
                    .map(|single_touch_spec| single_touch_spec.get_size())
                    .unwrap_or((gpu_parameters.display_width, gpu_parameters.display_height));
                let dev = virtio::new_single_touch(
                    virtio_dev_socket,
                    single_touch_width,
                    single_touch_height,
                )
                .map_err(Error::InputDeviceNew)?;
                devs.push(VirtioDeviceStub {
                    dev: Box::new(dev),
                    jail: simple_jail(&cfg, "input_device")?,
                });
                event_devices.push(EventDevice::touchscreen(event_device_socket));
            }
            if cfg.display_window_keyboard {
                let (event_device_socket, virtio_dev_socket) =
                    UnixStream::pair().map_err(Error::CreateSocket)?;
                let dev = virtio::new_keyboard(virtio_dev_socket).map_err(Error::InputDeviceNew)?;
                devs.push(VirtioDeviceStub {
                    dev: Box::new(dev),
                    jail: simple_jail(&cfg, "input_device")?,
                });
                event_devices.push(EventDevice::keyboard(event_device_socket));
            }
            devs.push(create_gpu_device(
                cfg,
                _exit_evt,
                gpu_device_socket,
                resource_bridges,
                // Use the unnamed socket for GPU display screens.
                cfg.wayland_socket_paths.get(""),
                cfg.x_display.clone(),
                event_devices,
                map_request,
            )?);
        }
    }

    if let Some(cid) = cfg.cid {
        devs.push(create_vhost_vsock_device(cfg, cid, mem)?);
    }

    for shared_dir in &cfg.shared_dirs {
        let SharedDir {
            src,
            tag,
            kind,
            uid_map,
            gid_map,
            cfg: fs_cfg,
        } = shared_dir;

        let dev = match kind {
            SharedDirKind::FS => create_fs_device(cfg, uid_map, gid_map, src, tag, fs_cfg.clone())?,
            SharedDirKind::P9 => create_9p_device(cfg, uid_map, gid_map, src, tag)?,
        };
        devs.push(dev);
    }

    Ok(devs)
}

fn create_devices(
    cfg: &Config,
    mem: &GuestMemory,
    vm: &mut impl Vm,
    resources: &mut SystemAllocator,
    exit_evt: &EventFd,
    control_sockets: &mut Vec<TaggedControlSocket>,
    wayland_device_socket: VmMemoryControlRequestSocket,
    gpu_device_socket: VmMemoryControlRequestSocket,
    balloon_device_socket: BalloonControlResponseSocket,
    disk_device_sockets: &mut Vec<DiskControlResponseSocket>,
    pmem_device_sockets: &mut Vec<VmMsyncRequestSocket>,
    usb_provider: HostBackendDeviceProvider,
    map_request: Arc<Mutex<Option<ExternalMapping>>>,
) -> DeviceResult<Vec<(Box<dyn PciDevice>, Option<Minijail>)>> {
    let stubs = create_virtio_devices(
        &cfg,
        mem,
        vm,
        resources,
        exit_evt,
        wayland_device_socket,
        gpu_device_socket,
        balloon_device_socket,
        disk_device_sockets,
        pmem_device_sockets,
        map_request,
    )?;

    let mut pci_devices = Vec::new();

    for stub in stubs {
        let (msi_host_socket, msi_device_socket) =
            msg_socket::pair::<VmIrqResponse, VmIrqRequest>().map_err(Error::CreateSocket)?;
        control_sockets.push(TaggedControlSocket::VmIrq(msi_host_socket));
        let dev = VirtioPciDevice::new(mem.clone(), stub.dev, msi_device_socket)
            .map_err(Error::VirtioPciDev)?;
        let dev = Box::new(dev) as Box<dyn PciDevice>;
        pci_devices.push((dev, stub.jail));
    }

    #[cfg(feature = "audio")]
    for ac97_param in &cfg.ac97_parameters {
        let dev = Ac97Dev::try_new(mem.clone(), ac97_param.clone()).map_err(Error::CreateAc97)?;
        let policy = match ac97_param.backend {
            Ac97Backend::CRAS => "cras_audio_device",
            Ac97Backend::NULL => "null_audio_device",
        };

        pci_devices.push((Box::new(dev), simple_jail(&cfg, &policy)?));
    }

    // Create xhci controller.
    let usb_controller = Box::new(XhciController::new(mem.clone(), usb_provider));
    pci_devices.push((usb_controller, simple_jail(&cfg, "xhci")?));

    if !cfg.vfio.is_empty() {
        let vfio_container = Arc::new(Mutex::new(
            VfioContainer::new().map_err(Error::CreateVfioDevice)?,
        ));

        for vfio_path in &cfg.vfio {
            // create one Irq and Mem request socket for each vfio device
            let (vfio_host_socket_irq, vfio_device_socket_irq) =
                msg_socket::pair::<VmIrqResponse, VmIrqRequest>().map_err(Error::CreateSocket)?;
            control_sockets.push(TaggedControlSocket::VmIrq(vfio_host_socket_irq));

            let (vfio_host_socket_mem, vfio_device_socket_mem) =
                msg_socket::pair::<VmMemoryResponse, VmMemoryRequest>()
                    .map_err(Error::CreateSocket)?;
            control_sockets.push(TaggedControlSocket::VmMemory(vfio_host_socket_mem));

            let vfiodevice = VfioDevice::new(vfio_path.as_path(), vm, mem, vfio_container.clone())
                .map_err(Error::CreateVfioDevice)?;
            let vfiopcidevice = Box::new(VfioPciDevice::new(
                vfiodevice,
                vfio_device_socket_irq,
                vfio_device_socket_mem,
            ));
            pci_devices.push((vfiopcidevice, simple_jail(&cfg, "vfio_device")?));
        }
    }

    Ok(pci_devices)
}

#[derive(Copy, Clone)]
#[cfg_attr(not(feature = "tpm"), allow(dead_code))]
struct Ids {
    uid: uid_t,
    gid: gid_t,
}

// Set the uid/gid for the jailed process and give a basic id map. This is
// required for bind mounts to work.
fn add_crosvm_user_to_jail(jail: &mut Minijail, feature: &str) -> Result<Ids> {
    let crosvm_user_group = CStr::from_bytes_with_nul(b"crosvm\0").unwrap();

    let crosvm_uid = match get_user_id(&crosvm_user_group) {
        Ok(u) => u,
        Err(e) => {
            warn!("falling back to current user id for {}: {}", feature, e);
            geteuid()
        }
    };

    let crosvm_gid = match get_group_id(&crosvm_user_group) {
        Ok(u) => u,
        Err(e) => {
            warn!("falling back to current group id for {}: {}", feature, e);
            getegid()
        }
    };

    jail.change_uid(crosvm_uid);
    jail.change_gid(crosvm_gid);
    jail.uidmap(&format!("{0} {0} 1", crosvm_uid))
        .map_err(Error::SettingUidMap)?;
    jail.gidmap(&format!("{0} {0} 1", crosvm_gid))
        .map_err(Error::SettingGidMap)?;

    Ok(Ids {
        uid: crosvm_uid,
        gid: crosvm_gid,
    })
}

fn raw_fd_from_path(path: &Path) -> Result<RawFd> {
    if !path.is_file() {
        return Err(Error::InvalidFdPath);
    }
    let raw_fd = path
        .file_name()
        .and_then(|fd_osstr| fd_osstr.to_str())
        .and_then(|fd_str| fd_str.parse::<c_int>().ok())
        .ok_or(Error::InvalidFdPath)?;
    validate_raw_fd(raw_fd).map_err(Error::ValidateRawFd)
}

trait IntoUnixStream {
    fn into_unix_stream(self) -> Result<UnixStream>;
}

impl<'a> IntoUnixStream for &'a Path {
    fn into_unix_stream(self) -> Result<UnixStream> {
        if self.parent() == Some(Path::new("/proc/self/fd")) {
            // Safe because we will validate |raw_fd|.
            unsafe { Ok(UnixStream::from_raw_fd(raw_fd_from_path(self)?)) }
        } else {
            UnixStream::connect(self).map_err(Error::InputEventsOpen)
        }
    }
}
impl<'a> IntoUnixStream for &'a PathBuf {
    fn into_unix_stream(self) -> Result<UnixStream> {
        self.as_path().into_unix_stream()
    }
}

impl IntoUnixStream for UnixStream {
    fn into_unix_stream(self) -> Result<UnixStream> {
        Ok(self)
    }
}

fn setup_vcpu_signal_handler<T: Vcpu>(use_hypervisor_signals: bool) -> Result<()> {
    if use_hypervisor_signals {
        unsafe {
            extern "C" fn handle_signal() {}
            // Our signal handler does nothing and is trivially async signal safe.
            register_rt_signal_handler(SIGRTMIN() + 0, handle_signal)
                .map_err(Error::RegisterSignalHandler)?;
        }
        block_signal(SIGRTMIN() + 0).map_err(Error::BlockSignal)?;
    } else {
        unsafe {
            extern "C" fn handle_signal<T: Vcpu>() {
                T::set_local_immediate_exit(true);
            }
            register_rt_signal_handler(SIGRTMIN() + 0, handle_signal::<T>)
                .map_err(Error::RegisterSignalHandler)?;
        }
    }
    Ok(())
}

#[derive(Default)]
struct VcpuRunMode {
    mtx: Mutex<VmRunMode>,
    cvar: Condvar,
}

impl VcpuRunMode {
    fn set_and_notify(&self, new_mode: VmRunMode) {
        *self.mtx.lock() = new_mode;
        self.cvar.notify_all();
    }
}

// Sets up a vcpu and converts it into a runnable vcpu.
fn runnable_vcpu<V, R>(
    cpu_id: usize,
    vcpu: Option<V>,
    vm: impl VmArch<Vcpu = V>,
    irq_chip: &mut impl IrqChipArch<V>,
    vcpu_count: usize,
    vcpu_affinity: Vec<usize>,
    has_bios: bool,
    use_hypervisor_signals: bool,
) -> Result<R>
where
    V: VcpuArch<Runnable = R>,
    R: RunnableVcpu<Vcpu = V>,
{
    let mut vcpu = if let Some(v) = vcpu {
        v
    } else {
        // If vcpu is None, it means this arch/hypervisor requires create_vcpu to be called from the
        // vcpu thread.
        vm.create_vcpu(cpu_id).map_err(Error::CreateVcpu)?
    };

    irq_chip
        .add_vcpu(cpu_id, vcpu.try_clone().map_err(Error::CloneVcpu)?)
        .map_err(Error::AddIrqChipVcpu)?;

    Arch::configure_vcpu(
        vm.get_memory(),
        vm.get_hypervisor(),
        irq_chip,
        &mut vcpu,
        cpu_id,
        vcpu_count,
        has_bios,
    )
    .map_err(Error::ConfigureVcpu)?;

    if !vcpu_affinity.is_empty() {
        if let Err(e) = set_cpu_affinity(vcpu_affinity) {
            error!("Failed to set CPU affinity: {}", e);
        }
    }

    #[cfg(feature = "chromeos")]
    if let Err(e) = base::sched::enable_core_scheduling() {
        error!("Failed to enable core scheduling: {}", e);
    }

    if use_hypervisor_signals {
        let mut v = get_blocked_signals().map_err(Error::GetSignalMask)?;
        v.retain(|&x| x != SIGRTMIN() + 0);
        vcpu.set_signal_mask(&v).map_err(Error::SettingSignalMask)?;
    }

    vcpu.to_runnable(Some(SIGRTMIN() + 0))
        .map_err(Error::RunnableVcpu)
}

#[cfg(any(target_arch = "x86", target_arch = "x86_64"))]
fn inject_interrupt<T: VcpuX86_64>(
    irq_chip: &mut impl IrqChipX86_64<T>,
    vcpu: &impl VcpuX86_64,
    vcpu_id: usize,
) {
    if !irq_chip.interrupt_requested(vcpu_id) || !vcpu.ready_for_interrupt() {
        return;
    }

    let vector = irq_chip
        .get_external_interrupt(vcpu_id)
        .unwrap_or_else(|e| {
            error!("get_external_interrupt failed on vcpu {}: {}", vcpu_id, e);
            None
        });
    if let Some(vector) = vector {
        if let Err(e) = vcpu.interrupt(vector as u32) {
            error!(
                "Failed to inject interrupt {} to vcpu {}: {}",
                vector, vcpu_id, e
            );
        }
    }

    // The second interrupt request should be handled immediately, so ask vCPU to exit as soon as
    // possible.
    if irq_chip.interrupt_requested(vcpu_id) {
        vcpu.request_interrupt_window();
    }
}

#[cfg(any(target_arch = "arm", target_arch = "aarch64"))]
fn inject_interrupt<T: Vcpu>(_irq_chip: &mut impl IrqChip<T>, _vcpu: &impl Vcpu, _vcpu_id: usize) {}

fn run_vcpu<V, R>(
    cpu_id: usize,
    vcpu: Option<V>,
    vm: impl VmArch<Vcpu = V> + 'static,
    mut irq_chip: impl IrqChipArch<V> + 'static,
    vcpu_count: usize,
    vcpu_affinity: Vec<usize>,
    start_barrier: Arc<Barrier>,
    has_bios: bool,
    io_bus: devices::Bus,
    mmio_bus: devices::Bus,
    exit_evt: EventFd,
    requires_pvclock_ctrl: bool,
    run_mode_arc: Arc<VcpuRunMode>,
    use_hypervisor_signals: bool,
) -> Result<JoinHandle<()>>
where
    V: VcpuArch<Runnable = R> + 'static,
    R: RunnableVcpu<Vcpu = V>,
{
    thread::Builder::new()
        .name(format!("crosvm_vcpu{}", cpu_id))
        .spawn(move || {
            // The VCPU thread must trigger the `exit_evt` in all paths, and a `ScopedEvent`'s Drop
            // implementation accomplishes that.
            let _scoped_exit_evt = ScopedEvent::from(exit_evt);

            let vcpu = runnable_vcpu(
                cpu_id,
                vcpu,
                vm,
                &mut irq_chip,
                vcpu_count,
                vcpu_affinity,
                has_bios,
                use_hypervisor_signals,
            );

            start_barrier.wait();

            let vcpu = match vcpu {
                Ok(v) => v,
                Err(e) => {
                    error!("failed to start vcpu {}: {}", cpu_id, e);
                    return;
                }
            };

            loop {
                let mut interrupted_by_signal = false;
                match vcpu.run() {
                    Ok(VcpuExit::IoIn { port, mut size }) => {
                        let mut data = [0; 8];
                        if size > data.len() {
                            error!("unsupported IoIn size of {} bytes", size);
                            size = data.len();
                        }
                        io_bus.read(port as u64, &mut data[..size]);
                        if let Err(e) = vcpu.set_data(&data[..size]) {
                            error!("failed to set return data for IoIn: {}", e);
                        }
                    }
                    Ok(VcpuExit::IoOut {
                        port,
                        mut size,
                        data,
                    }) => {
                        if size > data.len() {
                            error!("unsupported IoOut size of {} bytes", size);
                            size = data.len();
                        }
                        io_bus.write(port as u64, &data[..size]);
                    }
                    Ok(VcpuExit::MmioRead { address, size }) => {
                        let mut data = [0; 8];
                        mmio_bus.read(address, &mut data[..size]);
                        // Setting data for mmio can not fail.
                        let _ = vcpu.set_data(&data[..size]);
                    }
                    Ok(VcpuExit::MmioWrite {
                        address,
                        size,
                        data,
                    }) => {
                        mmio_bus.write(address, &data[..size]);
                    }
                    Ok(VcpuExit::IoapicEoi { vector }) => {
                        if let Err(e) = irq_chip.broadcast_eoi(vector) {
                            error!(
                                "failed to broadcast eoi {} on vcpu {}: {}",
                                vector, cpu_id, e
                            );
                        }
                    }
                    Ok(VcpuExit::Hlt) => break,
                    Ok(VcpuExit::Shutdown) => break,
                    Ok(VcpuExit::FailEntry {
                        hardware_entry_failure_reason,
                    }) => {
                        error!("vcpu hw run failure: {:#x}", hardware_entry_failure_reason);
                        break;
                    }
                    Ok(VcpuExit::SystemEvent(_, _)) => break,
                    Ok(r) => warn!("unexpected vcpu exit: {:?}", r),
                    Err(e) => match e.errno() {
                        libc::EINTR => interrupted_by_signal = true,
                        libc::EAGAIN => {}
                        _ => {
                            error!("vcpu hit unknown error: {}", e);
                            break;
                        }
                    },
                }

                if interrupted_by_signal {
                    if use_hypervisor_signals {
                        // Try to clear the signal that we use to kick VCPU if it is pending before
                        // attempting to handle pause requests.
                        if let Err(e) = clear_signal(SIGRTMIN() + 0) {
                            error!("failed to clear pending signal: {}", e);
                            break;
                        }
                    } else {
                        vcpu.set_immediate_exit(false);
                    }
                    let mut run_mode_lock = run_mode_arc.mtx.lock();
                    loop {
                        match *run_mode_lock {
                            VmRunMode::Running => break,
                            VmRunMode::Suspending => {
                                // On KVM implementations that use a paravirtualized clock (e.g.
                                // x86), a flag must be set to indicate to the guest kernel that a
                                // VCPU was suspended. The guest kernel will use this flag to
                                // prevent the soft lockup detection from triggering when this VCPU
                                // resumes, which could happen days later in realtime.
                                if requires_pvclock_ctrl {
                                    if let Err(e) = vcpu.pvclock_ctrl() {
                                        error!(
                                            "failed to tell hypervisor vcpu {} is suspending: {}",
                                            cpu_id, e
                                        );
                                    }
                                }
                            }
                            VmRunMode::Exiting => return,
                        }
                        // Give ownership of our exclusive lock to the condition variable that will
                        // block. When the condition variable is notified, `wait` will unblock and
                        // return a new exclusive lock.
                        run_mode_lock = run_mode_arc.cvar.wait(run_mode_lock);
                    }
                }

                inject_interrupt(&mut irq_chip, vcpu.deref(), cpu_id);
            }
        })
        .map_err(Error::SpawnVcpu)
}

// Reads the contents of a file and converts the space-separated fields into a Vec of i64s.
// Returns an error if any of the fields fail to parse.
fn file_fields_to_i64<P: AsRef<Path>>(path: P) -> io::Result<Vec<i64>> {
    let mut file = File::open(path)?;

    let mut buf = [0u8; 32];
    let count = file.read(&mut buf)?;

    let content =
        str::from_utf8(&buf[..count]).map_err(|e| io::Error::new(io::ErrorKind::InvalidData, e))?;
    content
        .trim()
        .split_whitespace()
        .map(|x| {
            x.parse::<i64>()
                .map_err(|e| io::Error::new(io::ErrorKind::InvalidData, e))
        })
        .collect()
}

// Reads the contents of a file and converts them into a u64, and if there
// are multiple fields it only returns the first one.
fn file_to_i64<P: AsRef<Path>>(path: P) -> io::Result<i64> {
    file_fields_to_i64(path)?
        .into_iter()
        .next()
        .ok_or_else(|| io::Error::new(io::ErrorKind::InvalidData, "empty file"))
}

fn create_kvm(mem: GuestMemory) -> base::Result<KvmVm> {
    let kvm = Kvm::new()?;
    let vm = KvmVm::new(&kvm, mem)?;
    Ok(vm)
}

fn create_kvm_kernel_irq_chip(
    vm: &KvmVm,
    vcpu_count: usize,
    _ioapic_device_socket: VmIrqRequestSocket,
) -> base::Result<impl IrqChipArch<KvmVcpu>> {
    let irq_chip = KvmKernelIrqChip::new(vm.try_clone()?, vcpu_count)?;
    Ok(irq_chip)
}

#[cfg(any(target_arch = "x86", target_arch = "x86_64"))]
fn create_kvm_split_irq_chip(
    vm: &KvmVm,
    vcpu_count: usize,
    ioapic_device_socket: VmIrqRequestSocket,
) -> base::Result<impl IrqChipArch<KvmVcpu>> {
    let irq_chip = KvmSplitIrqChip::new(vm.try_clone()?, vcpu_count, ioapic_device_socket)?;
    Ok(irq_chip)
}

pub fn run_config(cfg: Config) -> Result<()> {
    if cfg.split_irqchip {
        #[cfg(any(target_arch = "arm", target_arch = "aarch64"))]
        {
            unimplemented!("KVM split irqchip mode only supported on x86 processors")
        }

        #[cfg(any(target_arch = "x86", target_arch = "x86_64"))]
        {
            run_vm(cfg, create_kvm, create_kvm_split_irq_chip)
        }
    } else {
        run_vm(cfg, create_kvm, create_kvm_kernel_irq_chip)
    }
}

fn run_vm<V, I, FV, FI>(cfg: Config, create_vm: FV, create_irq_chip: FI) -> Result<()>
where
    V: VmArch + 'static,
    I: IrqChipArch<V::Vcpu> + 'static,
    FV: FnOnce(GuestMemory) -> base::Result<V>,
    FI: FnOnce(
        &V,
        usize,              // vcpu_count
        VmIrqRequestSocket, // ioapic_device_socket
    ) -> base::Result<I>,
{
    if cfg.sandbox {
        // Printing something to the syslog before entering minijail so that libc's syslogger has a
        // chance to open files necessary for its operation, like `/etc/localtime`. After jailing,
        // access to those files will not be possible.
        info!("crosvm entering multiprocess mode");
    }

    let (usb_control_socket, usb_provider) =
        HostBackendDeviceProvider::new().map_err(Error::CreateUsbProvider)?;
    // Masking signals is inherently dangerous, since this can persist across clones/execs. Do this
    // before any jailed devices have been spawned, so that we can catch any of them that fail very
    // quickly.
    let sigchld_fd = SignalFd::new(libc::SIGCHLD).map_err(Error::CreateSignalFd)?;

    let initrd_image = if let Some(initrd_path) = &cfg.initrd_path {
        Some(File::open(initrd_path).map_err(|e| Error::OpenInitrd(initrd_path.clone(), e))?)
    } else {
        None
    };

    let vm_image = match cfg.executable_path {
        Some(Executable::Kernel(ref kernel_path)) => VmImage::Kernel(
            File::open(kernel_path).map_err(|e| Error::OpenKernel(kernel_path.to_path_buf(), e))?,
        ),
        Some(Executable::Bios(ref bios_path)) => VmImage::Bios(
            File::open(bios_path).map_err(|e| Error::OpenBios(bios_path.to_path_buf(), e))?,
        ),
        _ => panic!("Did not receive a bios or kernel, should be impossible."),
    };

    let components = VmComponents {
        memory_size: cfg
            .memory
            .unwrap_or(256)
            .checked_mul(1024 * 1024)
            .ok_or(Error::MemoryTooLarge)?,
        vcpu_count: cfg.vcpu_count.unwrap_or(1),
        vcpu_affinity: cfg.vcpu_affinity.clone(),
        vm_image,
        android_fstab: cfg
            .android_fstab
            .as_ref()
            .map(|x| File::open(x).map_err(|e| Error::OpenAndroidFstab(x.to_path_buf(), e)))
            .map_or(Ok(None), |v| v.map(Some))?,
        pstore: cfg.pstore.clone(),
        initrd_image,
        extra_kernel_params: cfg.params.clone(),
        wayland_dmabuf: cfg.wayland_dmabuf,
        acpi_sdts: cfg
            .acpi_tables
            .iter()
            .map(|path| SDT::from_file(path).map_err(|e| Error::OpenAcpiTable(path.clone(), e)))
            .collect::<Result<Vec<SDT>>>()?,
    };

    let control_server_socket = match &cfg.socket_path {
        Some(path) => Some(UnlinkUnixSeqpacketListener(
            UnixSeqpacketListener::bind(path).map_err(Error::CreateSocket)?,
        )),
        None => None,
    };

    let mut control_sockets = Vec::new();
    let (wayland_host_socket, wayland_device_socket) =
        msg_socket::pair::<VmMemoryResponse, VmMemoryRequest>().map_err(Error::CreateSocket)?;
    control_sockets.push(TaggedControlSocket::VmMemory(wayland_host_socket));
    // Balloon gets a special socket so balloon requests can be forwarded from the main process.
    let (balloon_host_socket, balloon_device_socket) =
        msg_socket::pair::<BalloonControlCommand, BalloonControlResult>()
            .map_err(Error::CreateSocket)?;

    // Create one control socket per disk.
    let mut disk_device_sockets = Vec::new();
    let mut disk_host_sockets = Vec::new();
    let disk_count = cfg.disks.len();
    for _ in 0..disk_count {
        let (disk_host_socket, disk_device_socket) =
            msg_socket::pair::<DiskControlCommand, DiskControlResult>()
                .map_err(Error::CreateSocket)?;
        disk_host_sockets.push(disk_host_socket);
        disk_device_sockets.push(disk_device_socket);
    }

    let mut pmem_device_sockets = Vec::new();
    let pmem_count = cfg.pmem_devices.len();
    for _ in 0..pmem_count {
        let (pmem_host_socket, pmem_device_socket) =
            msg_socket::pair::<VmMsyncResponse, VmMsyncRequest>().map_err(Error::CreateSocket)?;
        pmem_device_sockets.push(pmem_device_socket);
        control_sockets.push(TaggedControlSocket::VmMsync(pmem_host_socket));
    }

    let (gpu_host_socket, gpu_device_socket) =
        msg_socket::pair::<VmMemoryResponse, VmMemoryRequest>().map_err(Error::CreateSocket)?;
    control_sockets.push(TaggedControlSocket::VmMemory(gpu_host_socket));

    let (ioapic_host_socket, ioapic_device_socket) =
        msg_socket::pair::<VmIrqResponse, VmIrqRequest>().map_err(Error::CreateSocket)?;
    control_sockets.push(TaggedControlSocket::VmIrq(ioapic_host_socket));

    let map_request: Arc<Mutex<Option<ExternalMapping>>> = Arc::new(Mutex::new(None));

<<<<<<< HEAD
    let sandbox = cfg.sandbox;
=======
>>>>>>> ba3269fd
    let linux = Arch::build_vm(
        components,
        &cfg.serial_parameters,
        simple_jail(&cfg, "serial")?,
        |mem, vm, sys_allocator, exit_evt| {
            create_devices(
                &cfg,
                mem,
                vm,
                sys_allocator,
                exit_evt,
                &mut control_sockets,
                wayland_device_socket,
                gpu_device_socket,
                balloon_device_socket,
                &mut disk_device_sockets,
                &mut pmem_device_sockets,
                usb_provider,
                Arc::clone(&map_request),
            )
        },
        create_vm,
        |vm, vcpu_count| create_irq_chip(vm, vcpu_count, ioapic_device_socket),
    )
    .map_err(Error::BuildVm)?;

    run_control(
        linux,
        control_server_socket,
        control_sockets,
        balloon_host_socket,
        &disk_host_sockets,
        usb_control_socket,
        sigchld_fd,
<<<<<<< HEAD
        sandbox,
=======
        cfg.sandbox,
>>>>>>> ba3269fd
        Arc::clone(&map_request),
    )
}

fn run_control<V: VmArch + 'static, I: IrqChipArch<V::Vcpu> + 'static>(
    mut linux: RunnableLinuxVm<V, I>,
    control_server_socket: Option<UnlinkUnixSeqpacketListener>,
    mut control_sockets: Vec<TaggedControlSocket>,
    balloon_host_socket: BalloonControlRequestSocket,
    disk_host_sockets: &[DiskControlRequestSocket],
    usb_control_socket: UsbControlSocket,
    sigchld_fd: SignalFd,
    sandbox: bool,
    map_request: Arc<Mutex<Option<ExternalMapping>>>,
) -> Result<()> {
    const LOWMEM_AVAILABLE: &str = "/sys/kernel/mm/chromeos-low_mem/available";

    #[derive(PollToken)]
    enum Token {
        Exit,
        Suspend,
        ChildSignal,
        IrqFd { gsi: usize },
        BalanceMemory,
        BalloonResult,
        VmControlServer,
        VmControl { index: usize },
    }

    stdin()
        .set_raw_mode()
        .expect("failed to set terminal raw mode");

    let poll_ctx = PollContext::build_with(&[
        (&linux.exit_evt, Token::Exit),
        (&linux.suspend_evt, Token::Suspend),
        (&sigchld_fd, Token::ChildSignal),
    ])
    .map_err(Error::PollContextAdd)?;

    if let Some(socket_server) = &control_server_socket {
        poll_ctx
            .add(socket_server, Token::VmControlServer)
            .map_err(Error::PollContextAdd)?;
    }
    for (index, socket) in control_sockets.iter().enumerate() {
        poll_ctx
            .add(socket.as_ref(), Token::VmControl { index })
            .map_err(Error::PollContextAdd)?;
    }

    let events = linux
        .irq_chip
        .irq_event_tokens()
        .map_err(Error::PollContextAdd)?;

    for (gsi, evt) in events {
        poll_ctx
            .add(&evt, Token::IrqFd { gsi: gsi as usize })
            .map_err(Error::PollContextAdd)?;
    }

    // Balance available memory between guest and host every second.
    let balancemem_timer = TimerFd::new().map_err(Error::CreateTimerFd)?;
    if Path::new(LOWMEM_AVAILABLE).exists() {
        // Create timer request balloon stats every 1s.
        poll_ctx
            .add(&balancemem_timer, Token::BalanceMemory)
            .map_err(Error::PollContextAdd)?;
        let balancemem_dur = Duration::from_secs(1);
        let balancemem_int = Duration::from_secs(1);
        balancemem_timer
            .reset(balancemem_dur, Some(balancemem_int))
            .map_err(Error::ResetTimerFd)?;

        // Listen for balloon statistics from the guest so we can balance.
        poll_ctx
            .add(&balloon_host_socket, Token::BalloonResult)
            .map_err(Error::PollContextAdd)?;
    } else {
        warn!("Unable to open low mem available, maybe not a chrome os kernel");
    }

    if sandbox {
        // Before starting VCPUs, in case we started with some capabilities, drop them all.
        drop_capabilities().map_err(Error::DropCapabilities)?;
    }

    let mut vcpu_handles = Vec::with_capacity(linux.vcpu_count);
    let vcpu_thread_barrier = Arc::new(Barrier::new(linux.vcpu_count + 1));
    let run_mode_arc = Arc::new(VcpuRunMode::default());
    let use_hypervisor_signals = !linux
        .vm
        .get_hypervisor()
        .check_capability(&HypervisorCap::ImmediateExit);
    setup_vcpu_signal_handler::<V::Vcpu>(use_hypervisor_signals)?;

    let vcpus: Vec<Option<V::Vcpu>> = match linux.vcpus.take() {
        Some(vec) => vec.into_iter().map(|vcpu| Some(vcpu)).collect(),
        None => iter::repeat_with(|| None).take(linux.vcpu_count).collect(),
    };
    for (cpu_id, vcpu) in vcpus.into_iter().enumerate() {
        let handle = run_vcpu(
            cpu_id,
            vcpu,
            linux.vm.try_clone().map_err(Error::CloneEventFd)?,
            linux.irq_chip.try_clone().map_err(Error::CloneEventFd)?,
            linux.vcpu_count,
            linux.vcpu_affinity.clone(),
            vcpu_thread_barrier.clone(),
            linux.has_bios,
            linux.io_bus.clone(),
            linux.mmio_bus.clone(),
            linux.exit_evt.try_clone().map_err(Error::CloneEventFd)?,
            linux.vm.check_capability(VmCap::PvClockSuspend),
            run_mode_arc.clone(),
            use_hypervisor_signals,
        )?;
        vcpu_handles.push(handle);
    }

    vcpu_thread_barrier.wait();

    'poll: loop {
        let events = {
            match poll_ctx.wait() {
                Ok(v) => v,
                Err(e) => {
                    error!("failed to poll: {}", e);
                    break;
                }
            }
        };

        if let Err(e) = linux.irq_chip.process_delayed_irq_events() {
            warn!("can't deliver delayed irqs: {}", e);
        }

        let mut vm_control_indices_to_remove = Vec::new();
        for event in events.iter_readable() {
            match event.token() {
                Token::Exit => {
                    info!("vcpu requested shutdown");
                    break 'poll;
                }
                Token::Suspend => {
                    info!("VM requested suspend");
                    linux.suspend_evt.read().unwrap();
                    run_mode_arc.set_and_notify(VmRunMode::Suspending);
                    for handle in &vcpu_handles {
                        let _ = handle.kill(SIGRTMIN() + 0);
                    }
                }
                Token::ChildSignal => {
                    // Print all available siginfo structs, then exit the loop.
                    while let Some(siginfo) = sigchld_fd.read().map_err(Error::SignalFd)? {
                        let pid = siginfo.ssi_pid;
                        let pid_label = match linux.pid_debug_label_map.get(&pid) {
                            Some(label) => format!("{} (pid {})", label, pid),
                            None => format!("pid {}", pid),
                        };
                        error!(
                            "child {} died: signo {}, status {}, code {}",
                            pid_label, siginfo.ssi_signo, siginfo.ssi_status, siginfo.ssi_code
                        );
                    }
                    break 'poll;
                }
                Token::IrqFd { gsi } => {
                    if let Err(e) = linux.irq_chip.service_irq_event(gsi as u32) {
                        error!("failed to signal irq {}: {}", gsi, e);
                    }
                }
                Token::BalanceMemory => {
                    balancemem_timer.wait().map_err(Error::TimerFd)?;
                    let command = BalloonControlCommand::Stats {};
                    if let Err(e) = balloon_host_socket.send(&command) {
                        warn!("failed to send stats request to balloon device: {}", e);
                    }
                }
                Token::BalloonResult => {
                    match balloon_host_socket.recv() {
                        Ok(BalloonControlResult::Stats {
                            stats,
                            balloon_actual: balloon_actual_u,
                        }) => {
                            // Available memory is reported in MB, and we need bytes.
                            let host_available = file_to_i64(LOWMEM_AVAILABLE)
                                .map_err(Error::ReadMemAvailable)?
                                << 20;
                            let guest_available_u = if let Some(available) = stats.available_memory
                            {
                                available
                            } else {
                                warn!("guest available_memory stat is missing");
                                continue;
                            };
                            if guest_available_u > i64::max_value() as u64 {
                                warn!("guest available memory is too large");
                                continue;
                            }
                            if balloon_actual_u > i64::max_value() as u64 {
                                warn!("actual balloon size is too large");
                                continue;
                            }
                            // Guest and host available memory is balanced equally.
                            const GUEST_SHARE: i64 = 1;
                            const HOST_SHARE: i64 = 1;
                            // Tell the guest to change the balloon size if the target balloon size
                            // is more than 5% different from the current balloon size.
                            const RESIZE_PERCENT: i64 = 5;
                            let balloon_actual = balloon_actual_u as i64;
                            let guest_available = guest_available_u as i64;
                            // Compute how much memory the guest should have available after we
                            // rebalance.
                            let guest_available_target = (GUEST_SHARE
                                * (guest_available + host_available))
                                / (GUEST_SHARE + HOST_SHARE);
                            let guest_available_delta = guest_available_target - guest_available;
                            // How much do we have to change the balloon to balance.
                            let balloon_target = max(balloon_actual - guest_available_delta, 0);
                            // Compute the change in balloon size in percent.  If the balloon size
                            // is 0, use 1 so we don't overflow from the infinity % increase.
                            let balloon_change_percent = (balloon_actual - balloon_target).abs()
                                * 100
                                / max(balloon_actual, 1);

                            if balloon_change_percent >= RESIZE_PERCENT {
                                info!("resizing balloon: host avail {}, guest avail {} (target {}), balloon actual {} (target {})",
                                    host_available,
                                    guest_available,
                                    guest_available_target,
                                    balloon_actual,
                                    balloon_target,
                                );
                                let command = BalloonControlCommand::Adjust {
                                    num_bytes: balloon_target as u64,
                                };
                                if let Err(e) = balloon_host_socket.send(&command) {
                                    warn!("failed to send memory value to balloon device: {}", e);
                                }
                            }
                        }
                        Err(e) => {
                            error!("failed to recv BalloonControlResult: {}", e);
                        }
                    };
                }
                Token::VmControlServer => {
                    if let Some(socket_server) = &control_server_socket {
                        match socket_server.accept() {
                            Ok(socket) => {
                                poll_ctx
                                    .add(
                                        &socket,
                                        Token::VmControl {
                                            index: control_sockets.len(),
                                        },
                                    )
                                    .map_err(Error::PollContextAdd)?;
                                control_sockets
                                    .push(TaggedControlSocket::Vm(MsgSocket::new(socket)));
                            }
                            Err(e) => error!("failed to accept socket: {}", e),
                        }
                    }
                }
                Token::VmControl { index } => {
                    if let Some(socket) = control_sockets.get(index) {
                        match socket {
                            TaggedControlSocket::Vm(socket) => match socket.recv() {
                                Ok(request) => {
                                    let mut run_mode_opt = None;
                                    let response = request.execute(
                                        &mut run_mode_opt,
                                        &balloon_host_socket,
                                        disk_host_sockets,
                                        &usb_control_socket,
                                    );
                                    if let Err(e) = socket.send(&response) {
                                        error!("failed to send VmResponse: {}", e);
                                    }
                                    if let Some(run_mode) = run_mode_opt {
                                        info!("control socket changed run mode to {}", run_mode);
                                        match run_mode {
                                            VmRunMode::Exiting => {
                                                break 'poll;
                                            }
                                            VmRunMode::Running => {
                                                if let VmRunMode::Suspending =
                                                    *run_mode_arc.mtx.lock()
                                                {
                                                    linux.io_bus.notify_resume();
                                                }
                                                run_mode_arc.set_and_notify(VmRunMode::Running);
                                                for handle in &vcpu_handles {
                                                    let _ = handle.kill(SIGRTMIN() + 0);
                                                }
                                            }
                                            other => {
                                                run_mode_arc.set_and_notify(other);
                                                for handle in &vcpu_handles {
                                                    let _ = handle.kill(SIGRTMIN() + 0);
                                                }
                                            }
                                        }
                                    }
                                }
                                Err(e) => {
                                    if let MsgError::RecvZero = e {
                                        vm_control_indices_to_remove.push(index);
                                    } else {
                                        error!("failed to recv VmRequest: {}", e);
                                    }
                                }
                            },
                            TaggedControlSocket::VmMemory(socket) => match socket.recv() {
                                Ok(request) => {
                                    let response = request.execute(
                                        &mut linux.vm,
                                        &mut linux.resources,
                                        Arc::clone(&map_request),
                                    );
                                    if let Err(e) = socket.send(&response) {
                                        error!("failed to send VmMemoryControlResponse: {}", e);
                                    }
                                }
                                Err(e) => {
                                    if let MsgError::RecvZero = e {
                                        vm_control_indices_to_remove.push(index);
                                    } else {
                                        error!("failed to recv VmMemoryControlRequest: {}", e);
                                    }
                                }
                            },
                            TaggedControlSocket::VmIrq(socket) => match socket.recv() {
                                Ok(request) => {
                                    let response = {
                                        let irq_chip = &mut linux.irq_chip;
                                        request.execute(
                                            |setup| match setup {
                                                IrqSetup::Event(irq, ev) => {
                                                    irq_chip.register_irq_event(irq, ev, None)
                                                }
                                                IrqSetup::Route(route) => irq_chip.route_irq(route),
                                            },
                                            &mut linux.resources,
                                        )
                                    };
                                    if let Err(e) = socket.send(&response) {
                                        error!("failed to send VmIrqResponse: {}", e);
                                    }
                                }
                                Err(e) => {
                                    if let MsgError::RecvZero = e {
                                        vm_control_indices_to_remove.push(index);
                                    } else {
                                        error!("failed to recv VmIrqRequest: {}", e);
                                    }
                                }
                            },
                            TaggedControlSocket::VmMsync(socket) => match socket.recv() {
                                Ok(request) => {
                                    let response = request.execute(&mut linux.vm);
                                    if let Err(e) = socket.send(&response) {
                                        error!("failed to send VmMsyncResponse: {}", e);
                                    }
                                }
                                Err(e) => {
                                    if let MsgError::BadRecvSize { actual: 0, .. } = e {
                                        vm_control_indices_to_remove.push(index);
                                    } else {
                                        error!("failed to recv VmMsyncRequest: {}", e);
                                    }
                                }
                            },
                        }
                    }
                }
            }
        }

        for event in events.iter_hungup() {
            match event.token() {
                Token::Exit => {}
                Token::Suspend => {}
                Token::ChildSignal => {}
                Token::IrqFd { gsi: _ } => {}
                Token::BalanceMemory => {}
                Token::BalloonResult => {}
                Token::VmControlServer => {}
                Token::VmControl { index } => {
                    // It's possible more data is readable and buffered while the socket is hungup,
                    // so don't delete the socket from the poll context until we're sure all the
                    // data is read.
                    match control_sockets
                        .get(index)
                        .map(|s| s.as_ref().get_readable_bytes())
                    {
                        Some(Ok(0)) | Some(Err(_)) => vm_control_indices_to_remove.push(index),
                        Some(Ok(x)) => info!("control index {} has {} bytes readable", index, x),
                        _ => {}
                    }
                }
            }
        }

        // Sort in reverse so the highest indexes are removed first. This removal algorithm
        // preserves correct indexes as each element is removed.
        vm_control_indices_to_remove.sort_unstable_by(|a, b| b.cmp(a));
        vm_control_indices_to_remove.dedup();
        for index in vm_control_indices_to_remove {
            // Delete the socket from the `poll_ctx` synchronously. Otherwise, the kernel will do
            // this automatically when the FD inserted into the `poll_ctx` is closed after this
            // if-block, but this removal can be deferred unpredictably. In some instances where the
            // system is under heavy load, we can even get events returned by `poll_ctx` for an FD
            // that has already been closed. Because the token associated with that spurious event
            // now belongs to a different socket, the control loop will start to interact with
            // sockets that might not be ready to use. This can cause incorrect hangup detection or
            // blocking on a socket that will never be ready. See also: crbug.com/1019986
            if let Some(socket) = control_sockets.get(index) {
                poll_ctx.delete(socket).map_err(Error::PollContextDelete)?;
            }

            // This line implicitly drops the socket at `index` when it gets returned by
            // `swap_remove`. After this line, the socket at `index` is not the one from
            // `vm_control_indices_to_remove`. Because of this socket's change in index, we need to
            // use `poll_ctx.modify` to change the associated index in its `Token::VmControl`.
            control_sockets.swap_remove(index);
            if let Some(socket) = control_sockets.get(index) {
                poll_ctx
                    .modify(
                        socket,
                        WatchingEvents::empty().set_read(),
                        Token::VmControl { index },
                    )
                    .map_err(Error::PollContextAdd)?;
            }
        }
    }

    // VCPU threads MUST see the VmRunMode flag, otherwise they may re-enter the VM.
    run_mode_arc.set_and_notify(VmRunMode::Exiting);
    for handle in vcpu_handles {
        match handle.kill(SIGRTMIN() + 0) {
            Ok(_) => {
                if let Err(e) = handle.join() {
                    error!("failed to join vcpu thread: {:?}", e);
                }
            }
            Err(e) => error!("failed to kill vcpu thread: {}", e),
        }
    }

    // Explicitly drop the VM structure here to allow the devices to clean up before the
    // control sockets are closed when this function exits.
    mem::drop(linux);

    stdin()
        .set_canon_mode()
        .expect("failed to restore canonical mode for terminal");

    Ok(())
}<|MERGE_RESOLUTION|>--- conflicted
+++ resolved
@@ -51,15 +51,9 @@
 use base::{
     self, block_signal, clear_signal, drop_capabilities, error, flock, get_blocked_signals,
     get_group_id, get_user_id, getegid, geteuid, info, register_rt_signal_handler,
-<<<<<<< HEAD
-    set_cpu_affinity, validate_raw_fd, warn, EventFd, ExternalMapping, FlockOperation,
-    GuestAddress, GuestMemory, Killable, MemoryMappingArena, PollContext, PollToken, Protection,
-    ScopedEvent, SignalFd, Terminal, TimerFd, WatchingEvents, SIGRTMIN,
-=======
     set_cpu_affinity, signal, validate_raw_fd, warn, EventFd, ExternalMapping, FlockOperation,
     Killable, MemoryMappingArena, PollContext, PollToken, Protection, ScopedEvent, SignalFd,
     Terminal, TimerFd, WatchingEvents, SIGRTMIN,
->>>>>>> ba3269fd
 };
 use vm_control::{
     BalloonControlCommand, BalloonControlRequestSocket, BalloonControlResponseSocket,
@@ -1948,10 +1942,6 @@
 
     let map_request: Arc<Mutex<Option<ExternalMapping>>> = Arc::new(Mutex::new(None));
 
-<<<<<<< HEAD
-    let sandbox = cfg.sandbox;
-=======
->>>>>>> ba3269fd
     let linux = Arch::build_vm(
         components,
         &cfg.serial_parameters,
@@ -1986,11 +1976,7 @@
         &disk_host_sockets,
         usb_control_socket,
         sigchld_fd,
-<<<<<<< HEAD
-        sandbox,
-=======
         cfg.sandbox,
->>>>>>> ba3269fd
         Arc::clone(&map_request),
     )
 }
