// Copyright 2017 The Chromium OS Authors. All rights reserved.
// Use of this source code is governed by a BSD-style license that can be
// found in the LICENSE file.

//! Handles IPC for controlling the main VM process.
//!
//! The VM Control IPC protocol is synchronous, meaning that each `VmRequest` sent over a connection
//! will receive a `VmResponse` for that request next time data is received over that connection.
//!
//! The wire message format is a little-endian C-struct of fixed size, along with a file descriptor
//! if the request type expects one.

use std::fmt::{self, Display};
use std::fs::File;
use std::io::{Seek, SeekFrom};
use std::mem::ManuallyDrop;
use std::os::unix::io::{AsRawFd, FromRawFd, RawFd};
use std::sync::Arc;

use libc::{EINVAL, EIO, ENODEV};

use base::{
    error, Error as SysError, EventFd, ExternalMapping, MappedRegion, MemoryMapping, MmapError,
    Result,
};
use hypervisor::{IrqRoute, IrqSource, Vm};
use msg_socket::{MsgError, MsgOnSocket, MsgReceiver, MsgResult, MsgSender, MsgSocket};
use resources::{Alloc, GpuMemoryDesc, MmioType, SystemAllocator};
use sync::Mutex;
<<<<<<< HEAD
use sys_util::{
    error, Error as SysError, EventFd, ExternalMapping, GuestAddress, MappedRegion, MemoryMapping,
    MmapError, Result,
};
=======
use vm_memory::GuestAddress;

pub use hypervisor::MemSlot;
>>>>>>> ba3269fd

/// A file descriptor either borrowed or owned by this.
#[derive(Debug)]
pub enum MaybeOwnedFd {
    /// Owned by this enum variant, and will be destructed automatically if not moved out.
    Owned(File),
    /// A file descriptor borrwed by this enum.
    Borrowed(RawFd),
}

impl AsRawFd for MaybeOwnedFd {
    fn as_raw_fd(&self) -> RawFd {
        match self {
            MaybeOwnedFd::Owned(f) => f.as_raw_fd(),
            MaybeOwnedFd::Borrowed(fd) => *fd,
        }
    }
}

// When sent, it could be owned or borrowed. On the receiver end, it always owned.
impl MsgOnSocket for MaybeOwnedFd {
    fn uses_fd() -> bool {
        true
    }
    fn fixed_size() -> Option<usize> {
        Some(0)
    }
    fn fd_count(&self) -> usize {
        1usize
    }
    unsafe fn read_from_buffer(buffer: &[u8], fds: &[RawFd]) -> MsgResult<(Self, usize)> {
        let (file, size) = File::read_from_buffer(buffer, fds)?;
        Ok((MaybeOwnedFd::Owned(file), size))
    }
    fn write_to_buffer(&self, _buffer: &mut [u8], fds: &mut [RawFd]) -> MsgResult<usize> {
        if fds.is_empty() {
            return Err(MsgError::WrongFdBufferSize);
        }

        fds[0] = self.as_raw_fd();
        Ok(1)
    }
}

/// Mode of execution for the VM.
#[derive(Debug)]
pub enum VmRunMode {
    /// The default run mode indicating the VCPUs are running.
    Running,
    /// Indicates that the VCPUs are suspending execution until the `Running` mode is set.
    Suspending,
    /// Indicates that the VM is exiting all processes.
    Exiting,
}

impl Display for VmRunMode {
    fn fmt(&self, f: &mut fmt::Formatter) -> fmt::Result {
        use self::VmRunMode::*;

        match self {
            Running => write!(f, "running"),
            Suspending => write!(f, "suspending"),
            Exiting => write!(f, "exiting"),
        }
    }
}

impl Default for VmRunMode {
    fn default() -> Self {
        VmRunMode::Running
    }
}

/// The maximum number of devices that can be listed in one `UsbControlCommand`.
///
/// This value was set to be equal to `xhci_regs::MAX_PORTS` for convenience, but it is not
/// necessary for correctness. Importing that value directly would be overkill because it would
/// require adding a big dependency for a single const.
pub const USB_CONTROL_MAX_PORTS: usize = 16;

#[derive(MsgOnSocket, Debug)]
pub enum BalloonControlCommand {
    /// Set the size of the VM's balloon.
    Adjust {
        num_bytes: u64,
    },
    Stats,
}

// BalloonStats holds stats returned from the stats_queue.
#[derive(Default, MsgOnSocket, Debug)]
pub struct BalloonStats {
    pub swap_in: Option<u64>,
    pub swap_out: Option<u64>,
    pub major_faults: Option<u64>,
    pub minor_faults: Option<u64>,
    pub free_memory: Option<u64>,
    pub total_memory: Option<u64>,
    pub available_memory: Option<u64>,
    pub disk_caches: Option<u64>,
    pub hugetlb_allocations: Option<u64>,
    pub hugetlb_failures: Option<u64>,
}

impl Display for BalloonStats {
    fn fmt(&self, f: &mut fmt::Formatter) -> fmt::Result {
        write!(f, "{{")?;
        if let Some(swap_in) = self.swap_in {
            write!(f, "\n    swap_in: {}", swap_in)?;
        }
        if let Some(swap_out) = self.swap_out {
            write!(f, "\n    swap_out: {}", swap_out)?;
        }
        if let Some(major_faults) = self.major_faults {
            write!(f, "\n    major_faults: {}", major_faults)?;
        }
        if let Some(minor_faults) = self.minor_faults {
            write!(f, "\n    minor_faults: {}", minor_faults)?;
        }
        if let Some(free_memory) = self.free_memory {
            write!(f, "\n    free_memory: {}", free_memory)?;
        }
        if let Some(total_memory) = self.total_memory {
            write!(f, "\n    total_memory: {}", total_memory)?;
        }
        if let Some(available_memory) = self.available_memory {
            write!(f, "\n    available_memory: {}", available_memory)?;
        }
        if let Some(disk_caches) = self.disk_caches {
            write!(f, "\n    disk_caches: {}", disk_caches)?;
        }
        if let Some(hugetlb_allocations) = self.hugetlb_allocations {
            write!(f, "\n    hugetlb_allocations: {}", hugetlb_allocations)?;
        }
        if let Some(hugetlb_failures) = self.hugetlb_failures {
            write!(f, "\n    hugetlb_failures: {}", hugetlb_failures)?;
        }
        write!(f, "\n}}")
    }
}

#[derive(MsgOnSocket, Debug)]
pub enum BalloonControlResult {
    Stats {
        stats: BalloonStats,
        balloon_actual: u64,
    },
}

#[derive(MsgOnSocket, Debug)]
pub enum DiskControlCommand {
    /// Resize a disk to `new_size` in bytes.
    Resize { new_size: u64 },
}

impl Display for DiskControlCommand {
    fn fmt(&self, f: &mut fmt::Formatter) -> fmt::Result {
        use self::DiskControlCommand::*;

        match self {
            Resize { new_size } => write!(f, "disk_resize {}", new_size),
        }
    }
}

#[derive(MsgOnSocket, Debug)]
pub enum DiskControlResult {
    Ok,
    Err(SysError),
}

#[derive(MsgOnSocket, Debug)]
pub enum UsbControlCommand {
    AttachDevice {
        bus: u8,
        addr: u8,
        vid: u16,
        pid: u16,
        fd: Option<MaybeOwnedFd>,
    },
    DetachDevice {
        port: u8,
    },
    ListDevice {
        ports: [u8; USB_CONTROL_MAX_PORTS],
    },
}

#[derive(MsgOnSocket, Copy, Clone, Debug, Default)]
pub struct UsbControlAttachedDevice {
    pub port: u8,
    pub vendor_id: u16,
    pub product_id: u16,
}

impl UsbControlAttachedDevice {
    fn valid(self) -> bool {
        self.port != 0
    }
}

#[derive(MsgOnSocket, Debug)]
pub enum UsbControlResult {
    Ok { port: u8 },
    NoAvailablePort,
    NoSuchDevice,
    NoSuchPort,
    FailedToOpenDevice,
    Devices([UsbControlAttachedDevice; USB_CONTROL_MAX_PORTS]),
}

impl Display for UsbControlResult {
    fn fmt(&self, f: &mut fmt::Formatter) -> fmt::Result {
        use self::UsbControlResult::*;

        match self {
            Ok { port } => write!(f, "ok {}", port),
            NoAvailablePort => write!(f, "no_available_port"),
            NoSuchDevice => write!(f, "no_such_device"),
            NoSuchPort => write!(f, "no_such_port"),
            FailedToOpenDevice => write!(f, "failed_to_open_device"),
            Devices(devices) => {
                write!(f, "devices")?;
                for d in devices.iter().filter(|d| d.valid()) {
                    write!(f, " {} {:04x} {:04x}", d.port, d.vendor_id, d.product_id)?;
                }
                std::result::Result::Ok(())
            }
        }
    }
}

#[derive(MsgOnSocket, Debug)]
pub enum VmMemoryRequest {
    /// Register shared memory represented by the given fd into guest address space. The response
    /// variant is `VmResponse::RegisterMemory`.
    RegisterMemory(MaybeOwnedFd, usize),
    /// Similiar to `VmMemoryRequest::RegisterMemory`, but doesn't allocate new address space.
    /// Useful for cases where the address space is already allocated (PCI regions).
    RegisterFdAtPciBarOffset(Alloc, MaybeOwnedFd, usize, u64),
    /// Similar to RegisterFdAtPciBarOffset, but is for buffers in the current address space.
    RegisterHostPointerAtPciBarOffset(Alloc, u64),
    /// Unregister the given memory slot that was previously registered with `RegisterMemory*`.
<<<<<<< HEAD
    UnregisterMemory(u32),
=======
    UnregisterMemory(MemSlot),
>>>>>>> ba3269fd
    /// Allocate GPU buffer of a given size/format and register the memory into guest address space.
    /// The response variant is `VmResponse::AllocateAndRegisterGpuMemory`
    AllocateAndRegisterGpuMemory {
        width: u32,
        height: u32,
        format: u32,
    },
    /// Register mmaped memory into the hypervisor's EPT.
    RegisterMmapMemory {
        fd: MaybeOwnedFd,
        size: usize,
        offset: u64,
        gpa: u64,
    },
}

impl VmMemoryRequest {
    /// Executes this request on the given Vm.
    ///
    /// # Arguments
    /// * `vm` - The `Vm` to perform the request on.
    /// * `allocator` - Used to allocate addresses.
    ///
    /// This does not return a result, instead encapsulating the success or failure in a
    /// `VmMemoryResponse` with the intended purpose of sending the response back over the socket
    /// that received this `VmMemoryResponse`.
    pub fn execute(
        &self,
<<<<<<< HEAD
        vm: &mut Vm,
=======
        vm: &mut impl Vm,
>>>>>>> ba3269fd
        sys_allocator: &mut SystemAllocator,
        map_request: Arc<Mutex<Option<ExternalMapping>>>,
    ) -> VmMemoryResponse {
        use self::VmMemoryRequest::*;
        match *self {
            RegisterMemory(ref fd, size) => {
                match register_memory(vm, sys_allocator, fd, size, None) {
                    Ok((pfn, slot)) => VmMemoryResponse::RegisterMemory { pfn, slot },
                    Err(e) => VmMemoryResponse::Err(e),
                }
            }
            RegisterFdAtPciBarOffset(alloc, ref fd, size, offset) => {
                match register_memory(vm, sys_allocator, fd, size, Some((alloc, offset))) {
                    Ok((pfn, slot)) => VmMemoryResponse::RegisterMemory { pfn, slot },
                    Err(e) => VmMemoryResponse::Err(e),
                }
            }
            UnregisterMemory(slot) => match vm.remove_memory_region(slot) {
                Ok(_) => VmMemoryResponse::Ok,
                Err(e) => VmMemoryResponse::Err(e),
            },
            RegisterHostPointerAtPciBarOffset(alloc, offset) => {
                let mem = map_request
                    .lock()
                    .take()
                    .ok_or(VmMemoryResponse::Err(SysError::new(EINVAL)))
                    .unwrap();

                match register_memory_hva(vm, sys_allocator, Box::new(mem), (alloc, offset)) {
                    Ok((pfn, slot)) => VmMemoryResponse::RegisterMemory { pfn, slot },
                    Err(e) => VmMemoryResponse::Err(e),
                }
            }
            AllocateAndRegisterGpuMemory {
                width,
                height,
                format,
            } => {
                let (mut fd, desc) = match sys_allocator.gpu_memory_allocator() {
                    Some(gpu_allocator) => match gpu_allocator.allocate(width, height, format) {
                        Ok(v) => v,
                        Err(e) => return VmMemoryResponse::Err(e),
                    },
                    None => return VmMemoryResponse::Err(SysError::new(ENODEV)),
                };
                // Determine size of buffer using 0 byte seek from end. This is preferred over
                // `stride * height` as it's not limited to packed pixel formats.
                let size = match fd.seek(SeekFrom::End(0)) {
                    Ok(v) => v,
                    Err(e) => return VmMemoryResponse::Err(SysError::from(e)),
                };
                match register_memory(vm, sys_allocator, &fd, size as usize, None) {
                    Ok((pfn, slot)) => VmMemoryResponse::AllocateAndRegisterGpuMemory {
                        fd: MaybeOwnedFd::Owned(fd),
                        pfn,
                        slot,
                        desc,
                    },
                    Err(e) => VmMemoryResponse::Err(e),
                }
            }
            RegisterMmapMemory {
                ref fd,
                size,
                offset,
                gpa,
            } => {
                let mmap = match MemoryMapping::from_fd_offset(fd, size, offset as u64) {
                    Ok(v) => v,
                    Err(_e) => return VmMemoryResponse::Err(SysError::new(EINVAL)),
                };
                match vm.add_memory_region(GuestAddress(gpa), Box::new(mmap), false, false) {
                    Ok(_) => VmMemoryResponse::Ok,
                    Err(e) => VmMemoryResponse::Err(e),
                }
            }
        }
    }
}

#[derive(MsgOnSocket, Debug)]
pub enum VmMemoryResponse {
    /// The request to register memory into guest address space was successfully done at page frame
    /// number `pfn` and memory slot number `slot`.
    RegisterMemory {
        pfn: u64,
        slot: MemSlot,
    },
    /// The request to allocate and register GPU memory into guest address space was successfully
    /// done at page frame number `pfn` and memory slot number `slot` for buffer with `desc`.
    AllocateAndRegisterGpuMemory {
        fd: MaybeOwnedFd,
        pfn: u64,
        slot: MemSlot,
        desc: GpuMemoryDesc,
    },
    Ok,
    Err(SysError),
}

#[derive(MsgOnSocket, Debug)]
pub enum VmIrqRequest {
    /// Allocate one gsi, and associate gsi to irqfd with register_irqfd()
    AllocateOneMsi { irqfd: MaybeOwnedFd },
    /// Add one msi route entry into the IRQ chip.
    AddMsiRoute {
        gsi: u32,
        msi_address: u64,
        msi_data: u32,
    },
}

/// Data to set up an IRQ event or IRQ route on the IRQ chip.
/// VmIrqRequest::execute can't take an `IrqChip` argument, because of a dependency cycle between
/// devices and vm_control, so it takes a Fn that processes an `IrqSetup`.
pub enum IrqSetup<'a> {
    Event(u32, &'a EventFd),
    Route(IrqRoute),
}

impl VmIrqRequest {
    /// Executes this request on the given Vm.
    ///
    /// # Arguments
    /// * `set_up_irq` - A function that applies an `IrqSetup` to an IRQ chip.
    ///
    /// This does not return a result, instead encapsulating the success or failure in a
    /// `VmIrqResponse` with the intended purpose of sending the response back over the socket
    /// that received this `VmIrqResponse`.
    pub fn execute<F>(&self, set_up_irq: F, sys_allocator: &mut SystemAllocator) -> VmIrqResponse
    where
        F: FnOnce(IrqSetup) -> Result<()>,
    {
        use self::VmIrqRequest::*;
        match *self {
            AllocateOneMsi { ref irqfd } => {
                if let Some(irq_num) = sys_allocator.allocate_irq() {
                    // Beacuse of the limitation of `MaybeOwnedFd` not fitting into `register_irqfd`
                    // which expects an `&EventFd`, we use the unsafe `from_raw_fd` to assume that
                    // the fd given is an `EventFd`, and we ignore the ownership question using
                    // `ManuallyDrop`. This is safe because `ManuallyDrop` prevents any Drop
                    // implementation from triggering on `irqfd` which already has an owner, and the
                    // `EventFd` methods are never called. The underlying fd is merely passed to the
                    // kernel which doesn't care about ownership and deals with incorrect FDs, in
                    // the case of bugs on our part.
                    let evt = unsafe { ManuallyDrop::new(EventFd::from_raw_fd(irqfd.as_raw_fd())) };

                    match set_up_irq(IrqSetup::Event(irq_num, &evt)) {
                        Ok(_) => VmIrqResponse::AllocateOneMsi { gsi: irq_num },
                        Err(e) => VmIrqResponse::Err(e),
                    }
                } else {
                    VmIrqResponse::Err(SysError::new(EINVAL))
                }
            }
            AddMsiRoute {
                gsi,
                msi_address,
                msi_data,
            } => {
                let route = IrqRoute {
                    gsi,
                    source: IrqSource::Msi {
                        address: msi_address,
                        data: msi_data,
                    },
                };
                match set_up_irq(IrqSetup::Route(route)) {
                    Ok(_) => VmIrqResponse::Ok,
                    Err(e) => VmIrqResponse::Err(e),
                }
            }
        }
    }
}

#[derive(MsgOnSocket, Debug)]
pub enum VmIrqResponse {
    AllocateOneMsi { gsi: u32 },
    Ok,
    Err(SysError),
}

#[derive(MsgOnSocket, Debug)]
pub enum VmMsyncRequest {
    /// Flush the content of a memory mapping to its backing file.
    /// `slot` selects the arena (as returned by `Vm::add_mmap_arena`).
    /// `offset` is the offset of the mapping to sync within the arena.
    /// `size` is the size of the mapping to sync within the arena.
    MsyncArena {
        slot: MemSlot,
        offset: usize,
        size: usize,
    },
}

#[derive(MsgOnSocket, Debug)]
pub enum VmMsyncResponse {
    Ok,
    Err(SysError),
}

impl VmMsyncRequest {
    /// Executes this request on the given Vm.
    ///
    /// # Arguments
    /// * `vm` - The `Vm` to perform the request on.
    ///
    /// This does not return a result, instead encapsulating the success or failure in a
    /// `VmMsyncResponse` with the intended purpose of sending the response back over the socket
    /// that received this `VmMsyncResponse`.
    pub fn execute(&self, vm: &mut impl Vm) -> VmMsyncResponse {
        use self::VmMsyncRequest::*;
        match *self {
            MsyncArena { slot, offset, size } => match vm.msync_memory_region(slot, offset, size) {
                Ok(()) => VmMsyncResponse::Ok,
                Err(e) => VmMsyncResponse::Err(e),
            },
        }
    }
}

pub type BalloonControlRequestSocket = MsgSocket<BalloonControlCommand, BalloonControlResult>;
pub type BalloonControlResponseSocket = MsgSocket<BalloonControlResult, BalloonControlCommand>;

pub type DiskControlRequestSocket = MsgSocket<DiskControlCommand, DiskControlResult>;
pub type DiskControlResponseSocket = MsgSocket<DiskControlResult, DiskControlCommand>;

pub type UsbControlSocket = MsgSocket<UsbControlCommand, UsbControlResult>;

pub type VmMemoryControlRequestSocket = MsgSocket<VmMemoryRequest, VmMemoryResponse>;
pub type VmMemoryControlResponseSocket = MsgSocket<VmMemoryResponse, VmMemoryRequest>;

pub type VmIrqRequestSocket = MsgSocket<VmIrqRequest, VmIrqResponse>;
pub type VmIrqResponseSocket = MsgSocket<VmIrqResponse, VmIrqRequest>;

pub type VmMsyncRequestSocket = MsgSocket<VmMsyncRequest, VmMsyncResponse>;
pub type VmMsyncResponseSocket = MsgSocket<VmMsyncResponse, VmMsyncRequest>;

pub type VmControlRequestSocket = MsgSocket<VmRequest, VmResponse>;
pub type VmControlResponseSocket = MsgSocket<VmResponse, VmRequest>;

/// A request to the main process to perform some operation on the VM.
///
/// Unless otherwise noted, each request should expect a `VmResponse::Ok` to be received on success.
#[derive(MsgOnSocket, Debug)]
pub enum VmRequest {
    /// Break the VM's run loop and exit.
    Exit,
    /// Suspend the VM's VCPUs until resume.
    Suspend,
    /// Resume the VM's VCPUs that were previously suspended.
    Resume,
    /// Command for balloon driver.
    BalloonCommand(BalloonControlCommand),
    /// Send a command to a disk chosen by `disk_index`.
    /// `disk_index` is a 0-based count of `--disk`, `--rwdisk`, and `-r` command-line options.
    DiskCommand {
        disk_index: usize,
        command: DiskControlCommand,
    },
    /// Command to use controller.
    UsbCommand(UsbControlCommand),
}

fn register_memory(
    vm: &mut impl Vm,
    allocator: &mut SystemAllocator,
    fd: &dyn AsRawFd,
    size: usize,
    pci_allocation: Option<(Alloc, u64)>,
) -> Result<(u64, MemSlot)> {
    let mmap = match MemoryMapping::from_fd(fd, size) {
        Ok(v) => v,
        Err(MmapError::SystemCallFailed(e)) => return Err(e),
        _ => return Err(SysError::new(EINVAL)),
    };

    let addr = match pci_allocation {
        Some(pci_allocation) => allocator
            .mmio_allocator(MmioType::High)
            .address_from_pci_offset(pci_allocation.0, pci_allocation.1, size as u64)
            .map_err(|_e| SysError::new(EINVAL))?,
        None => {
            let alloc = allocator.get_anon_alloc();
            allocator
                .mmio_allocator(MmioType::High)
                .allocate(size as u64, alloc, "vmcontrol_register_memory".to_string())
                .map_err(|_e| SysError::new(EINVAL))?
        }
    };

    let slot = vm.add_memory_region(GuestAddress(addr), Box::new(mmap), false, false)?;

    Ok((addr >> 12, slot))
}

fn register_memory_hva(
<<<<<<< HEAD
    vm: &mut Vm,
    allocator: &mut SystemAllocator,
    mem: Box<dyn MappedRegion>,
    pci_allocation: (Alloc, u64),
) -> Result<(u64, u32)> {
=======
    vm: &mut impl Vm,
    allocator: &mut SystemAllocator,
    mem: Box<dyn MappedRegion>,
    pci_allocation: (Alloc, u64),
) -> Result<(u64, MemSlot)> {
>>>>>>> ba3269fd
    let addr = allocator
        .mmio_allocator(MmioType::High)
        .address_from_pci_offset(pci_allocation.0, pci_allocation.1, mem.size() as u64)
        .map_err(|_e| SysError::new(EINVAL))?;

    let slot = vm.add_memory_region(GuestAddress(addr), mem, false, false)?;
    Ok((addr >> 12, slot))
}

impl VmRequest {
    /// Executes this request on the given Vm and other mutable state.
    ///
    /// This does not return a result, instead encapsulating the success or failure in a
    /// `VmResponse` with the intended purpose of sending the response back over the  socket that
    /// received this `VmRequest`.
    pub fn execute(
        &self,
        run_mode: &mut Option<VmRunMode>,
        balloon_host_socket: &BalloonControlRequestSocket,
        disk_host_sockets: &[DiskControlRequestSocket],
        usb_control_socket: &UsbControlSocket,
    ) -> VmResponse {
        match *self {
            VmRequest::Exit => {
                *run_mode = Some(VmRunMode::Exiting);
                VmResponse::Ok
            }
            VmRequest::Suspend => {
                *run_mode = Some(VmRunMode::Suspending);
                VmResponse::Ok
            }
            VmRequest::Resume => {
                *run_mode = Some(VmRunMode::Running);
                VmResponse::Ok
            }
            VmRequest::BalloonCommand(BalloonControlCommand::Adjust { num_bytes }) => {
                match balloon_host_socket.send(&BalloonControlCommand::Adjust { num_bytes }) {
                    Ok(_) => VmResponse::Ok,
                    Err(_) => VmResponse::Err(SysError::last()),
                }
            }
            VmRequest::BalloonCommand(BalloonControlCommand::Stats) => {
                match balloon_host_socket.send(&BalloonControlCommand::Stats {}) {
                    Ok(_) => match balloon_host_socket.recv() {
                        Ok(BalloonControlResult::Stats {
                            stats,
                            balloon_actual,
                        }) => VmResponse::BalloonStats {
                            stats,
                            balloon_actual,
                        },
                        Err(e) => {
                            error!("balloon socket recv failed: {}", e);
                            VmResponse::Err(SysError::last())
                        }
                    },
                    Err(_) => VmResponse::Err(SysError::last()),
                }
            }
            VmRequest::DiskCommand {
                disk_index,
                ref command,
            } => {
                // Forward the request to the block device process via its control socket.
                if let Some(sock) = disk_host_sockets.get(disk_index) {
                    if let Err(e) = sock.send(command) {
                        error!("disk socket send failed: {}", e);
                        VmResponse::Err(SysError::new(EINVAL))
                    } else {
                        match sock.recv() {
                            Ok(DiskControlResult::Ok) => VmResponse::Ok,
                            Ok(DiskControlResult::Err(e)) => VmResponse::Err(e),
                            Err(e) => {
                                error!("disk socket recv failed: {}", e);
                                VmResponse::Err(SysError::new(EINVAL))
                            }
                        }
                    }
                } else {
                    VmResponse::Err(SysError::new(ENODEV))
                }
            }
            VmRequest::UsbCommand(ref cmd) => {
                let res = usb_control_socket.send(cmd);
                if let Err(e) = res {
                    error!("fail to send command to usb control socket: {}", e);
                    return VmResponse::Err(SysError::new(EIO));
                }
                match usb_control_socket.recv() {
                    Ok(response) => VmResponse::UsbResponse(response),
                    Err(e) => {
                        error!("fail to recv command from usb control socket: {}", e);
                        VmResponse::Err(SysError::new(EIO))
                    }
                }
            }
        }
    }
}

/// Indication of success or failure of a `VmRequest`.
///
/// Success is usually indicated `VmResponse::Ok` unless there is data associated with the response.
#[derive(MsgOnSocket, Debug)]
pub enum VmResponse {
    /// Indicates the request was executed successfully.
    Ok,
    /// Indicates the request encountered some error during execution.
    Err(SysError),
    /// The request to register memory into guest address space was successfully done at page frame
    /// number `pfn` and memory slot number `slot`.
    RegisterMemory { pfn: u64, slot: u32 },
    /// The request to allocate and register GPU memory into guest address space was successfully
    /// done at page frame number `pfn` and memory slot number `slot` for buffer with `desc`.
    AllocateAndRegisterGpuMemory {
        fd: MaybeOwnedFd,
        pfn: u64,
        slot: u32,
        desc: GpuMemoryDesc,
    },
    /// Results of balloon control commands.
    BalloonStats {
        stats: BalloonStats,
        balloon_actual: u64,
    },
    /// Results of usb control commands.
    UsbResponse(UsbControlResult),
}

impl Display for VmResponse {
    fn fmt(&self, f: &mut fmt::Formatter) -> fmt::Result {
        use self::VmResponse::*;

        match self {
            Ok => write!(f, "ok"),
            Err(e) => write!(f, "error: {}", e),
            RegisterMemory { pfn, slot } => write!(
                f,
                "memory registered to page frame number {:#x} and memory slot {}",
                pfn, slot
            ),
            AllocateAndRegisterGpuMemory { pfn, slot, .. } => write!(
                f,
                "gpu memory allocated and registered to page frame number {:#x} and memory slot {}",
                pfn, slot
            ),
            BalloonStats {
                stats,
                balloon_actual,
            } => write!(
                f,
                "balloon size: {}\nballoon stats: {}",
                balloon_actual, stats
            ),
            UsbResponse(result) => write!(f, "usb control request get result {:?}", result),
        }
    }
}<|MERGE_RESOLUTION|>--- conflicted
+++ resolved
@@ -27,16 +27,9 @@
 use msg_socket::{MsgError, MsgOnSocket, MsgReceiver, MsgResult, MsgSender, MsgSocket};
 use resources::{Alloc, GpuMemoryDesc, MmioType, SystemAllocator};
 use sync::Mutex;
-<<<<<<< HEAD
-use sys_util::{
-    error, Error as SysError, EventFd, ExternalMapping, GuestAddress, MappedRegion, MemoryMapping,
-    MmapError, Result,
-};
-=======
 use vm_memory::GuestAddress;
 
 pub use hypervisor::MemSlot;
->>>>>>> ba3269fd
 
 /// A file descriptor either borrowed or owned by this.
 #[derive(Debug)]
@@ -280,11 +273,7 @@
     /// Similar to RegisterFdAtPciBarOffset, but is for buffers in the current address space.
     RegisterHostPointerAtPciBarOffset(Alloc, u64),
     /// Unregister the given memory slot that was previously registered with `RegisterMemory*`.
-<<<<<<< HEAD
-    UnregisterMemory(u32),
-=======
     UnregisterMemory(MemSlot),
->>>>>>> ba3269fd
     /// Allocate GPU buffer of a given size/format and register the memory into guest address space.
     /// The response variant is `VmResponse::AllocateAndRegisterGpuMemory`
     AllocateAndRegisterGpuMemory {
@@ -313,11 +302,7 @@
     /// that received this `VmMemoryResponse`.
     pub fn execute(
         &self,
-<<<<<<< HEAD
-        vm: &mut Vm,
-=======
         vm: &mut impl Vm,
->>>>>>> ba3269fd
         sys_allocator: &mut SystemAllocator,
         map_request: Arc<Mutex<Option<ExternalMapping>>>,
     ) -> VmMemoryResponse {
@@ -616,19 +601,11 @@
 }
 
 fn register_memory_hva(
-<<<<<<< HEAD
-    vm: &mut Vm,
-    allocator: &mut SystemAllocator,
-    mem: Box<dyn MappedRegion>,
-    pci_allocation: (Alloc, u64),
-) -> Result<(u64, u32)> {
-=======
     vm: &mut impl Vm,
     allocator: &mut SystemAllocator,
     mem: Box<dyn MappedRegion>,
     pci_allocation: (Alloc, u64),
 ) -> Result<(u64, MemSlot)> {
->>>>>>> ba3269fd
     let addr = allocator
         .mmio_allocator(MmioType::High)
         .address_from_pci_offset(pci_allocation.0, pci_allocation.1, mem.size() as u64)
