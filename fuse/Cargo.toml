[package]
name = "fuse"
version = "0.1.0"
authors = ["The Chromium OS Authors"]
edition = "2018"

[lib]
path = "src/lib.rs"

[dependencies]
base = { path = "../base" }
bitflags = "1"
<<<<<<< HEAD
data_model = { path = "../data_model" }
enumn = { path = "../enumn" }
=======
data_model = "*"
enumn = "0.1.0"
>>>>>>> b3f44335
libc = "*"
remain = "0.2"
thiserror = "1.0.20"<|MERGE_RESOLUTION|>--- conflicted
+++ resolved
@@ -8,15 +8,10 @@
 path = "src/lib.rs"
 
 [dependencies]
-base = { path = "../base" }
+base = { path = "../common/base" }
 bitflags = "1"
-<<<<<<< HEAD
-data_model = { path = "../data_model" }
-enumn = { path = "../enumn" }
-=======
-data_model = "*"
+data_model = { path = "../common/data_model" }
 enumn = "0.1.0"
->>>>>>> b3f44335
 libc = "*"
 remain = "0.2"
 thiserror = "1.0.20"