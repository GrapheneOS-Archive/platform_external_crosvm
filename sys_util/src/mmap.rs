--- conflicted
+++ resolved
@@ -855,53 +855,6 @@
     }
 }
 
-/// ExternallyMappedHostMemory represents an existing buffer in the current address space for
-/// purposes of sharing device memory to the guest where the device memory is not compatible with
-/// the mmap interface, such as Vulkan VkDeviceMemory in the non-exportable case or when exported
-/// as an opaque fd.
-///
-/// It makes the critical assumption that the buffer outlives it. It is only used to pass to the
-/// hypervisor so that the memory can be shared to the guest.
-
-/// ExternallyMappedHostMemory uses a trait object `ExternallyMappedHostMemoryInfo` that performs
-/// device specific setup and cleanup operations (via the concrete object's new and drop methods)
-/// and also implements the method to get the host address.
-pub trait ExternallyMappedHostMemoryInfo {
-    fn as_ptr(&self) -> *mut u8;
-    fn size(&self) -> u64;
-}
-
-pub struct ExternallyMappedHostMemory {
-    info: Box<dyn ExternallyMappedHostMemoryInfo + Send>,
-}
-
-impl ExternallyMappedHostMemory {
-    /// Creates a externally mapped memory object. This is marked unsafe because it is not
-    /// guaranteed that the address and size don't alias some other memory in Rust.
-    pub unsafe fn new(
-        info: Box<dyn ExternallyMappedHostMemoryInfo + Send>,
-    ) -> Result<ExternallyMappedHostMemory> {
-        if info.as_ptr() == std::ptr::null_mut() {
-            return Err(Error::InvalidAddress);
-        }
-        if info.size() == 0 {
-            return Err(Error::InvalidAddress);
-        }
-        Ok(ExternallyMappedHostMemory { info })
-    }
-
-    /// Returns a pointer to the beginning of the memory region. Should only be
-    /// used for passing this region to ioctls for setting guest memory.
-    pub fn as_ptr(&self) -> *mut u8 {
-        self.info.as_ptr()
-    }
-
-    /// Returns the size of the memory region in bytes.
-    pub fn size(&self) -> u64 {
-        self.info.size()
-    }
-}
-
 #[cfg(test)]
 mod tests {
     use super::*;
@@ -1094,93 +1047,6 @@
             .expect("failed to remove unaligned mapping");
     }
 
-<<<<<<< HEAD
-    struct MemoryInfoForTest {
-        hva: u64,
-        size: u64,
-    }
-
-    impl ExternallyMappedHostMemoryInfo for MemoryInfoForTest {
-        fn as_ptr(&self) -> *mut u8 {
-            self.hva as *mut u8
-        }
-        fn size(&self) -> u64 {
-            self.size
-        }
-    }
-
-    #[test]
-    fn ext_mapped_hostmem_invalid_address() {
-        let res = unsafe {
-            ExternallyMappedHostMemory::new(Box::new(MemoryInfoForTest { hva: 0, size: 1 }))
-        };
-        match res {
-            Err(Error::InvalidAddress) => (),
-            Err(e) => panic!("Unexpected error: {}", e),
-            Ok(_) => panic!(
-                "Should not be able to create ExternallyMappedHostMemory with null host address"
-            ),
-        }
-    }
-
-    #[test]
-    fn ext_mapped_hostmem_invalid_size() {
-        let res = unsafe {
-            ExternallyMappedHostMemory::new(Box::new(MemoryInfoForTest { hva: 1, size: 0 }))
-        };
-        match res {
-            Err(Error::InvalidAddress) => (),
-            Err(e) => panic!("Unexpected error: {}", e),
-            Ok(_) => {
-                panic!("Should not be able to create ExternallyMappedHostMemory with zero size")
-            }
-        }
-    }
-
-    #[test]
-    fn ext_mapped_hostmem_valid_parameters() {
-        let res = unsafe {
-            ExternallyMappedHostMemory::new(Box::new(MemoryInfoForTest { hva: 1, size: 1 }))
-        };
-        match res {
-            Ok(_) => (),
-            Err(e) => panic!("Unexpected error: {}", e),
-        }
-    }
-
-    #[test]
-    fn ext_mapped_hostmem_get_address() {
-        let address = 1234 as *mut u8;
-        let res = unsafe {
-            ExternallyMappedHostMemory::new(Box::new(MemoryInfoForTest {
-                hva: address as u64,
-                size: 1,
-            }))
-        };
-        match res {
-            Ok(mem) => {
-                assert_eq!(mem.as_ptr(), address);
-            }
-            Err(e) => panic!("Unexpected error: {}", e),
-        }
-    }
-
-    #[test]
-    fn ext_mapped_hostmem_get_address_with_size() {
-        let address = 1234 as *mut u8;
-        let size = 5678 as u64;
-        let res = unsafe {
-            ExternallyMappedHostMemory::new(Box::new(MemoryInfoForTest {
-                hva: address as u64,
-                size,
-            }))
-        };
-        match res {
-            Ok(mem) => {
-                assert_eq!(mem.size(), size);
-            }
-            Err(e) => panic!("Unexpected error: {}", e),
-=======
     #[test]
     fn arena_msync() {
         let size = 0x40000;
@@ -1193,7 +1059,6 @@
         match res {
             Error::InvalidAddress => {}
             e => panic!("unexpected error: {}", e),
->>>>>>> 39a43548
         }
     }
 }