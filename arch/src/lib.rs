--- conflicted
+++ resolved
@@ -238,15 +238,9 @@
 }
 
 /// Creates a root PCI device for use by this Vm.
-<<<<<<< HEAD
-pub fn generate_pci_root<T: Vcpu>(
+pub fn generate_pci_root(
     mut devices: Vec<(Box<dyn PciDevice>, Option<Minijail>)>,
-    irq_chip: &mut impl IrqChip<T>,
-=======
-pub fn generate_pci_root(
-    devices: Vec<(Box<dyn PciDevice>, Option<Minijail>)>,
     irq_chip: &mut impl IrqChip,
->>>>>>> a5262a17
     mmio_bus: &mut Bus,
     resources: &mut SystemAllocator,
     vm: &mut impl Vm,
