--- conflicted
+++ resolved
@@ -32,13 +32,8 @@
 hypervisor = { path = "../hypervisor" }
 kvm_sys = { path = "../kvm_sys" }
 libc = "*"
-<<<<<<< HEAD
-libchromeos = { path = "../../libchromeos-rs" } # ignored by ebuild
 libcras = { path = "../../adhd/cras/client/libcras" } # ignored by ebuild
-=======
-libcras = "*"
 libvda = { path = "../libvda", optional = true }
->>>>>>> bc55e30b
 linux_input_sys = { path = "../linux_input_sys" }
 minijail = { path = "../../minijail/rust/minijail" } # ignored by ebuild
 net_sys = { path = "../net_sys" }
