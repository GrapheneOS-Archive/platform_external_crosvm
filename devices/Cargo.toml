--- conflicted
+++ resolved
@@ -20,7 +20,7 @@
 
 [dependencies]
 acpi_tables = {path = "../acpi_tables" }
-audio_streams = { path = "../../adhd/audio_streams" } # ignored by ebuild
+audio_streams = { path = "../audio_streams" }
 base = { path = "../base" }
 bit_field = { path = "../bit_field" }
 cros_async = { path = "../cros_async" }
@@ -33,11 +33,7 @@
 hypervisor = { path = "../hypervisor" }
 kvm_sys = { path = "../kvm_sys" }
 libc = "*"
-<<<<<<< HEAD
-libcras = { path = "../../adhd/cras/client/libcras" } # ignored by ebuild
-=======
-libcras = { version = "*", optional = true }
->>>>>>> 62770b48
+libcras = { path = "../libcras_stub", optional = true }
 libvda = { path = "../libvda", optional = true }
 linux_input_sys = { path = "../linux_input_sys" }
 minijail = { path = "../../minijail/rust/minijail" } # ignored by ebuild
