--- conflicted
+++ resolved
@@ -412,34 +412,7 @@
         resource_id: u32,
         scanout_data: Option<VirtioScanoutBlobData>,
     ) -> VirtioGpuResult {
-<<<<<<< HEAD
-        let mut display = self.display.borrow_mut();
-        /// b/186580833.
-        /// Remove the part of deleting surface when resource_id is 0.
-        /// This is a workaround to solve the issue of black display.
-        /// Observation is when Surfaceflinger falls back to client composition,
-        /// host receives set_scanout 0 0, and then set scanout 0 <some valid resid>.
-        /// The first 0 0 removes the surface, the second creates a new surface
-        /// with id++, which will be more than 0 and be ignorned in vnc or webrtc
-        let resource = self
-            .resources
-            .get_mut(&resource_id)
-            .ok_or(ErrInvalidResourceId)?;
-
-        resource.scanout_data = scanout_data;
-        self.scanout_resource_id = NonZeroU32::new(resource_id);
-        if self.scanout_surface_id.is_none() {
-            let surface_id =
-                display.create_surface(None, self.display_width, self.display_height)?;
-            self.scanout_surface_id = Some(surface_id);
-            for event_device_id in self.event_devices.keys() {
-                display.attach_event_device(surface_id, *event_device_id);
-            }
-        }
-        Ok(OkNoData)
-=======
         self.update_scanout_resource(SurfaceType::Scanout, scanout_id, scanout_data, resource_id)
->>>>>>> eff60328
     }
 
     /// If the resource is the scanout resource, flush it to the display.
