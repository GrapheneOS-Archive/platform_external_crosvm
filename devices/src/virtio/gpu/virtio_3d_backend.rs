// Copyright 2018 The Chromium OS Authors. All rights reserved.
// Use of this source code is governed by a BSD-style license that can be
// found in the LICENSE file.

//! Implementation of a virtio-gpu protocol command processor which supports display and accelerated
//! rendering.

use std::cell::RefCell;
use std::collections::btree_map::Entry;
use std::collections::BTreeMap as Map;
use std::os::unix::io::AsRawFd;
use std::rc::Rc;
use std::sync::Arc;
use std::usize;

use libc::EINVAL;

use data_model::*;
use msg_socket::{MsgReceiver, MsgSender};
use resources::Alloc;
use sync::Mutex;
use sys_util::{error, warn, Error, GuestAddress, GuestMemory};

use gpu_display::*;
use gpu_renderer::{
    Box3, Context as RendererContext, Error as GpuRendererError, Renderer, RendererFlags,
    Resource as GpuRendererResource, ResourceCreateArgs,
};

use super::protocol::{
    GpuResponse, GpuResponsePlaneInfo, VIRTIO_GPU_BLOB_FLAG_USE_MAPPABLE, VIRTIO_GPU_CAPSET3,
    VIRTIO_GPU_CAPSET_VIRGL, VIRTIO_GPU_CAPSET_VIRGL2,
};
pub use crate::virtio::gpu::virtio_backend::{VirtioBackend, VirtioResource};
use crate::virtio::gpu::{
<<<<<<< HEAD
    Backend, DisplayBackend, VIRTIO_F_VERSION_1, VIRTIO_GPU_F_RESOURCE_BLOB,
    VIRTIO_GPU_F_RESOURCE_UUID, VIRTIO_GPU_F_VIRGL, VIRTIO_GPU_F_VULKAN,
=======
    Backend, VIRTIO_F_VERSION_1, VIRTIO_GPU_F_RESOURCE_BLOB, VIRTIO_GPU_F_RESOURCE_UUID,
    VIRTIO_GPU_F_VIRGL, VIRTIO_GPU_F_VULKAN,
>>>>>>> 39a43548
};
use crate::virtio::resource_bridge::{PlaneInfo, ResourceInfo, ResourceResponse};

use vm_control::{
    ExternallyMappedHostMemoryRequests, MaybeOwnedFd, VmMemoryControlRequestSocket,
    VmMemoryRequest, VmMemoryResponse,
};

struct Virtio3DResource {
    width: u32,
    height: u32,
    gpu_resource: GpuRendererResource,
    display_import: Option<(Rc<RefCell<GpuDisplay>>, u32)>,
    kvm_slot: Option<u32>,
    size: u64,
    blob_flags: u32,
}

impl Virtio3DResource {
    pub fn new(width: u32, height: u32, gpu_resource: GpuRendererResource) -> Virtio3DResource {
        Virtio3DResource {
            width,
            height,
            gpu_resource,
            display_import: None,
            kvm_slot: None,
            blob_flags: 0,
            // The size of the host resource isn't really zero, but it's undefined by
            // virtio_gpu_resource_create_3d
            size: 0,
        }
    }

    pub fn blob_new(
        width: u32,
        height: u32,
        gpu_resource: GpuRendererResource,
        blob_flags: u32,
        size: u64,
    ) -> Virtio3DResource {
        Virtio3DResource {
            width,
            height,
            gpu_resource,
            display_import: None,
            kvm_slot: None,
            blob_flags,
            size,
        }
    }

    fn as_mut(&mut self) -> &mut dyn VirtioResource {
        self
    }
}

impl VirtioResource for Virtio3DResource {
    fn width(&self) -> u32 {
        self.width
    }

    fn height(&self) -> u32 {
        self.height
    }

    fn import_to_display(&mut self, display: &Rc<RefCell<GpuDisplay>>) -> Option<u32> {
        if let Some((self_display, import)) = &self.display_import {
            if Rc::ptr_eq(self_display, display) {
                return Some(*import);
            }
        }

        let (query, dmabuf) = match self.gpu_resource.export() {
            Ok(export) => (export.0, export.1),
            Err(GpuRendererError::Virglrenderer(e)) if e == -EINVAL => return None,
            Err(e) => {
                error!("failed to query resource: {}", e);
                return None;
            }
        };

        match display.borrow_mut().import_dmabuf(
            dmabuf.as_raw_fd(),
            query.out_offsets[0],
            query.out_strides[0],
            query.out_modifier,
            self.width,
            self.height,
            query.out_fourcc,
        ) {
            Ok(import_id) => {
                self.display_import = Some((display.clone(), import_id));
                Some(import_id)
            }
            Err(e) => {
                error!("failed to import dmabuf for display: {}", e);
                None
            }
        }
    }

    fn write_from_guest_memory(
        &mut self,
        x: u32,
        y: u32,
        width: u32,
        height: u32,
        src_offset: u64,
        _mem: &GuestMemory,
    ) {
        let res = self.gpu_resource.transfer_write(
            None,
            0,
            0,
            0,
            Box3::new_2d(x, y, width, height),
            src_offset,
        );
        if let Err(e) = res {
            error!(
                "failed to write to resource (x={} y={} w={} h={}, src_offset={}): {}",
                x, y, width, height, src_offset, e
            );
        }
    }

    fn read_to_volatile(
        &mut self,
        x: u32,
        y: u32,
        width: u32,
        height: u32,
        dst: VolatileSlice,
        dst_stride: u32,
    ) {
        let res = self.gpu_resource.read_to_volatile(
            None,
            0,
            dst_stride,
            0, /* layer_stride */
            Box3::new_2d(x, y, width, height),
            0, /* offset */
            dst,
        );
        if let Err(e) = res {
            error!("failed to read from resource: {}", e);
        }
    }
}

/// The virtio-gpu backend state tracker which supports accelerated rendering.
pub struct Virtio3DBackend {
    base: VirtioBackend,
    renderer: Renderer,
    resources: Map<u32, Virtio3DResource>,
    contexts: Map<u32, RendererContext>,
    gpu_device_socket: VmMemoryControlRequestSocket,
    pci_bar: Alloc,
}

impl Virtio3DBackend {
    /// Creates a new backend for virtio-gpu that realizes all commands using the given `display`
    /// for showing the results, and `renderer` for submitting rendering commands.
    ///
    /// All buffer allocations will be done internally by the renderer or the display and buffer
    /// data is copied as needed.
    pub fn new(
        display: GpuDisplay,
        display_width: u32,
        display_height: u32,
        renderer: Renderer,
        gpu_device_socket: VmMemoryControlRequestSocket,
        pci_bar: Alloc,
    ) -> Virtio3DBackend {
        Virtio3DBackend {
            base: VirtioBackend {
                display: Rc::new(RefCell::new(display)),
                display_width,
                display_height,
                event_devices: Default::default(),
                scanout_resource_id: None,
                scanout_surface_id: None,
                cursor_resource_id: None,
                cursor_surface_id: None,
            },
            renderer,
            resources: Default::default(),
            contexts: Default::default(),
            gpu_device_socket,
            pci_bar,
        }
    }
}

impl Backend for Virtio3DBackend {
    /// Returns the number of capsets provided by the Backend.
    fn capsets() -> u32 {
        3
    }

    /// Returns the bitset of virtio features provided by the Backend.
    fn features() -> u64 {
        1 << VIRTIO_GPU_F_VIRGL
            | 1 << VIRTIO_F_VERSION_1
            | 1 << VIRTIO_GPU_F_RESOURCE_UUID
            | 1 << VIRTIO_GPU_F_RESOURCE_BLOB
            | 1 << VIRTIO_GPU_F_VULKAN
    }

    /// Returns the underlying Backend.
    fn build(
        display: GpuDisplay,
        display_width: u32,
        display_height: u32,
        renderer_flags: RendererFlags,
        event_devices: Vec<EventDevice>,
        gpu_device_socket: VmMemoryControlRequestSocket,
        pci_bar: Alloc,
        _ext_mapped_hostmem_requests: Arc<Mutex<ExternallyMappedHostMemoryRequests>>,
    ) -> Option<Box<dyn Backend>> {
        let mut renderer_flags = renderer_flags;
        if display.is_x() {
            // If X11 is being used, that's an indication that the renderer should also be
            // using glx. Otherwise, we are likely in an enviroment in which GBM will work
            // for doing allocations of buffers we wish to display. TODO(zachr): this is a
            // heuristic (or terrible hack depending on your POV). We should do something
            // either smarter or more configurable.
            renderer_flags = RendererFlags::new().use_glx(true);
        }

        if cfg!(debug_assertions) {
            let ret = unsafe { libc::dup2(libc::STDOUT_FILENO, libc::STDERR_FILENO) };
            if ret == -1 {
                warn!("unable to dup2 stdout to stderr: {}", Error::last());
            }
        }

        let renderer = match Renderer::init(renderer_flags) {
            Ok(r) => r,
            Err(e) => {
                error!("failed to initialize gpu renderer: {}", e);
                return None;
            }
        };

        let mut backend_3d = Virtio3DBackend::new(
            display,
            display_width,
            display_height,
            renderer,
            gpu_device_socket,
            pci_bar,
        );

        for event_device in event_devices {
            backend_3d.import_event_device(event_device, 0);
        }

        Some(Box::new(backend_3d))
    }

    /// Gets a reference to the display passed into `new`.
    fn display(&self) -> &Rc<RefCell<GpuDisplay>> {
        &self.base.display
    }

    /// Processes the internal `display` events and returns `true` if the main display was closed.
    fn process_display(&mut self) -> bool {
        self.base.process_display()
    }

    /// Gets the list of supported display resolutions as a slice of `(width, height)` tuples.
    fn display_info(&self) -> [(u32, u32); 1] {
        self.base.display_info()
    }

    /// Attaches the given input device to the given surface of the display (to allow for input
    /// from an X11 window for example).
    fn import_event_device(&mut self, event_device: EventDevice, scanout: u32) {
        self.base.import_event_device(event_device, scanout);
    }

    /// If supported, export the resource with the given id to a file.
    fn export_resource(&mut self, id: u32) -> ResourceResponse {
        self
             .resources
            .get(&id) // Option<resource>
            .and_then(|resource| resource.gpu_resource.export().ok()) // Option<(Query, File)>
            .map(|(q, file)| {
                ResourceResponse::Resource(ResourceInfo{file, planes: [
                    PlaneInfo{offset: q.out_offsets[0], stride: q.out_strides[0]},
                    PlaneInfo{offset: q.out_offsets[1], stride: q.out_strides[1]},
                    PlaneInfo{offset: q.out_offsets[2], stride: q.out_strides[2]},
                    PlaneInfo{offset: q.out_offsets[3], stride: q.out_strides[3]},
                ]})
            }).unwrap_or(ResourceResponse::Invalid)
    }

    /// Creates a fence with the given id that can be used to determine when the previous command
    /// completed.
    fn create_fence(&mut self, ctx_id: u32, fence_id: u32) -> GpuResponse {
        // There is a mismatch of ordering that is intentional.
        // This create_fence matches the other functions in Backend, yet
        // the renderer matches the virgl interface.
        match self.renderer.create_fence(fence_id, ctx_id) {
            Ok(_) => GpuResponse::OkNoData,
            Err(e) => {
                error!("failed to create fence: {}", e);
                GpuResponse::ErrUnspec
            }
        }
    }

    /// Returns the id of the latest fence to complete.
    fn fence_poll(&mut self) -> u32 {
        self.renderer.poll()
    }

    fn force_ctx_0(&mut self) {
        self.renderer.force_ctx_0();
    }

    /// Creates a 2D resource with the given properties and associated it with the given id.
    fn create_resource_2d(&mut self, id: u32, width: u32, height: u32, format: u32) -> GpuResponse {
        if id == 0 {
            return GpuResponse::ErrInvalidResourceId;
        }
        match self.resources.entry(id) {
            Entry::Vacant(slot) => {
                let gpu_resource = self.renderer.create_resource_2d(id, width, height, format);
                match gpu_resource {
                    Ok(gpu_resource) => {
                        let virtio_gpu_resource =
                            Virtio3DResource::new(width, height, gpu_resource);
                        slot.insert(virtio_gpu_resource);
                        GpuResponse::OkNoData
                    }
                    Err(e) => {
                        error!("failed to create renderer resource: {}", e);
                        GpuResponse::ErrUnspec
                    }
                }
            }
            Entry::Occupied(_) => GpuResponse::ErrInvalidResourceId,
        }
    }

    /// Removes the guest's reference count for the given resource id.
    fn unref_resource(&mut self, id: u32) -> GpuResponse {
        match self.resources.remove(&id) {
            Some(_) => GpuResponse::OkNoData,
            None => GpuResponse::ErrInvalidResourceId,
        }
    }

    /// Sets the given resource id as the source of scanout to the display.
    fn set_scanout(&mut self, _scanout_id: u32, resource_id: u32) -> GpuResponse {
        if resource_id == 0 || self.resources.get_mut(&resource_id).is_some() {
            self.base.set_scanout(resource_id)
        } else {
            GpuResponse::ErrInvalidResourceId
        }
    }

    /// Flushes the given rectangle of pixels of the given resource to the display.
    fn flush_resource(
        &mut self,
        id: u32,
        _x: u32,
        _y: u32,
        _width: u32,
        _height: u32,
    ) -> GpuResponse {
        if id == 0 {
            return GpuResponse::OkNoData;
        }

        let resource = match self.resources.get_mut(&id) {
            Some(r) => r,
            None => return GpuResponse::ErrInvalidResourceId,
        };

        self.base.flush_resource(resource, id)
    }

    /// Copes the given rectangle of pixels of the given resource's backing memory to the host side
    /// resource.
    fn transfer_to_resource_2d(
        &mut self,
        id: u32,
        x: u32,
        y: u32,
        width: u32,
        height: u32,
        src_offset: u64,
        mem: &GuestMemory,
    ) -> GpuResponse {
        match self.resources.get_mut(&id) {
            Some(res) => {
                res.write_from_guest_memory(x, y, width, height, src_offset, mem);
                GpuResponse::OkNoData
            }
            None => GpuResponse::ErrInvalidResourceId,
        }
    }

    /// Attaches backing memory to the given resource, represented by a `Vec` of `(address, size)`
    /// tuples in the guest's physical address space.
    fn attach_backing(
        &mut self,
        id: u32,
        mem: &GuestMemory,
        vecs: Vec<(GuestAddress, usize)>,
    ) -> GpuResponse {
        match self.resources.get_mut(&id) {
            Some(resource) => match resource.gpu_resource.attach_backing(&vecs[..], mem) {
                Ok(_) => GpuResponse::OkNoData,
                Err(_) => GpuResponse::ErrUnspec,
            },
            None => GpuResponse::ErrInvalidResourceId,
        }
    }

    /// Detaches any backing memory from the given resource, if there is any.
    fn detach_backing(&mut self, id: u32) -> GpuResponse {
        match self.resources.get_mut(&id) {
            Some(resource) => {
                resource.gpu_resource.detach_backing();
                GpuResponse::OkNoData
            }
            None => GpuResponse::ErrInvalidResourceId,
        }
    }

    /// Updates the cursor's memory to the given id, and sets its position to the given coordinates.
    fn update_cursor(&mut self, id: u32, x: u32, y: u32) -> GpuResponse {
        let resource = self.resources.get_mut(&id).map(|r| r.as_mut());

        self.base.update_cursor(id, x, y, resource)
    }

    /// Moves the cursor's position to the given coordinates.
    fn move_cursor(&mut self, x: u32, y: u32) -> GpuResponse {
        self.base.move_cursor(x, y)
    }

    /// Returns a uuid for the resource.
    fn resource_assign_uuid(&mut self, id: u32) -> GpuResponse {
        match self.resources.entry(id) {
            Entry::Vacant(_) => GpuResponse::ErrInvalidResourceId,
            Entry::Occupied(_) => {
                // TODO(stevensd): use real uuids once the virtio wayland protocol is updated to
                // handle more than 32 bits. For now, the virtwl driver knows that the uuid is
                // actually just the resource id.
                let mut uuid: [u8; 16] = [0; 16];
                for (idx, byte) in id.to_be_bytes().iter().enumerate() {
                    uuid[12 + idx] = *byte;
                }
                GpuResponse::OkResourceUuid { uuid }
            }
        }
    }

    /// Gets the renderer's capset information associated with `index`.
    fn get_capset_info(&self, index: u32) -> GpuResponse {
        let id = match index {
            0 => VIRTIO_GPU_CAPSET_VIRGL,
            1 => VIRTIO_GPU_CAPSET_VIRGL2,
            2 => VIRTIO_GPU_CAPSET3,
            _ => return GpuResponse::ErrInvalidParameter,
        };

        let (version, size) = self.renderer.get_cap_set_info(id);
        GpuResponse::OkCapsetInfo { id, version, size }
    }

    /// Gets the capset of `version` associated with `id`.
    fn get_capset(&self, id: u32, version: u32) -> GpuResponse {
        GpuResponse::OkCapset(self.renderer.get_cap_set(id, version))
    }

    /// Creates a fresh renderer context with the given `id`.
    fn create_renderer_context(&mut self, id: u32) -> GpuResponse {
        if id == 0 {
            return GpuResponse::ErrInvalidContextId;
        }
        match self.contexts.entry(id) {
            Entry::Occupied(_) => GpuResponse::ErrInvalidContextId,
            Entry::Vacant(slot) => match self.renderer.create_context(id) {
                Ok(ctx) => {
                    slot.insert(ctx);
                    GpuResponse::OkNoData
                }
                Err(e) => {
                    error!("failed to create renderer ctx: {}", e);
                    GpuResponse::ErrUnspec
                }
            },
        }
    }

    /// Destorys the renderer context associated with `id`.
    fn destroy_renderer_context(&mut self, id: u32) -> GpuResponse {
        match self.contexts.remove(&id) {
            Some(_) => GpuResponse::OkNoData,
            None => GpuResponse::ErrInvalidContextId,
        }
    }

    /// Attaches the indicated resource to the given context.
    fn context_attach_resource(&mut self, ctx_id: u32, res_id: u32) -> GpuResponse {
        match (
            self.contexts.get_mut(&ctx_id),
            self.resources.get_mut(&res_id),
        ) {
            (Some(ctx), Some(res)) => {
                ctx.attach(&res.gpu_resource);
                GpuResponse::OkNoData
            }
            (None, _) => GpuResponse::ErrInvalidContextId,
            (_, None) => GpuResponse::ErrInvalidResourceId,
        }
    }

    /// detaches the indicated resource to the given context.
    fn context_detach_resource(&mut self, ctx_id: u32, res_id: u32) -> GpuResponse {
        match (
            self.contexts.get_mut(&ctx_id),
            self.resources.get_mut(&res_id),
        ) {
            (Some(ctx), Some(res)) => {
                ctx.detach(&res.gpu_resource);
                GpuResponse::OkNoData
            }
            (None, _) => GpuResponse::ErrInvalidContextId,
            (_, None) => GpuResponse::ErrInvalidResourceId,
        }
    }

    /// Creates a 3D resource with the given properties and associated it with the given id.
    fn resource_create_3d(
        &mut self,
        id: u32,
        target: u32,
        format: u32,
        bind: u32,
        width: u32,
        height: u32,
        depth: u32,
        array_size: u32,
        last_level: u32,
        nr_samples: u32,
        flags: u32,
    ) -> GpuResponse {
        if id == 0 {
            return GpuResponse::ErrInvalidResourceId;
        }

        let create_args = ResourceCreateArgs {
            handle: id,
            target,
            format,
            bind,
            width,
            height,
            depth,
            array_size,
            last_level,
            nr_samples,
            flags,
        };

        match self.resources.entry(id) {
            Entry::Occupied(_) => GpuResponse::ErrInvalidResourceId,
            Entry::Vacant(slot) => {
                let gpu_resource = self.renderer.create_resource(create_args);
                match gpu_resource {
                    Ok(gpu_resource) => {
                        let query = match gpu_resource.query() {
                            Ok(query) => query,
                            Err(_) => return GpuResponse::ErrUnspec,
                        };

                        let response = match query.out_num_fds {
                            0 => GpuResponse::OkNoData,
                            1 => {
                                let mut plane_info = Vec::with_capacity(4);
                                for plane_index in 0..4 {
                                    plane_info.push(GpuResponsePlaneInfo {
                                        stride: query.out_strides[plane_index],
                                        offset: query.out_offsets[plane_index],
                                    });
                                }

                                let format_modifier = query.out_modifier;
                                GpuResponse::OkResourcePlaneInfo {
                                    format_modifier,
                                    plane_info,
                                }
                            }
                            _ => return GpuResponse::ErrUnspec,
                        };

                        let virtio_gpu_resource =
                            Virtio3DResource::new(width, height, gpu_resource);
                        slot.insert(virtio_gpu_resource);
                        response
                    }
                    Err(e) => {
                        error!("failed to create renderer resource: {}", e);
                        GpuResponse::ErrUnspec
                    }
                }
            }
        }
    }
    /// Copes the given 3D rectangle of pixels of the given resource's backing memory to the host
    /// side resource.
    fn transfer_to_resource_3d(
        &mut self,
        ctx_id: u32,
        res_id: u32,
        x: u32,
        y: u32,
        z: u32,
        width: u32,
        height: u32,
        depth: u32,
        level: u32,
        stride: u32,
        layer_stride: u32,
        offset: u64,
    ) -> GpuResponse {
        let ctx = match ctx_id {
            0 => None,
            id => match self.contexts.get(&id) {
                None => return GpuResponse::ErrInvalidContextId,
                ctx => ctx,
            },
        };
        match self.resources.get_mut(&res_id) {
            Some(res) => {
                let transfer_box = Box3 {
                    x,
                    y,
                    z,
                    w: width,
                    h: height,
                    d: depth,
                };
                let res = res.gpu_resource.transfer_write(
                    ctx,
                    level,
                    stride,
                    layer_stride,
                    transfer_box,
                    offset,
                );
                match res {
                    Ok(_) => GpuResponse::OkNoData,
                    Err(e) => {
                        error!("failed to transfer to host: {}", e);
                        GpuResponse::ErrUnspec
                    }
                }
            }
            None => GpuResponse::ErrInvalidResourceId,
        }
    }

    /// Copes the given rectangle of pixels from the resource to the given resource's backing
    /// memory.
    fn transfer_from_resource_3d(
        &mut self,
        ctx_id: u32,
        res_id: u32,
        x: u32,
        y: u32,
        z: u32,
        width: u32,
        height: u32,
        depth: u32,
        level: u32,
        stride: u32,
        layer_stride: u32,
        offset: u64,
    ) -> GpuResponse {
        let ctx = match ctx_id {
            0 => None,
            id => match self.contexts.get(&id) {
                None => return GpuResponse::ErrInvalidContextId,
                ctx => ctx,
            },
        };
        match self.resources.get_mut(&res_id) {
            Some(res) => {
                let transfer_box = Box3 {
                    x,
                    y,
                    z,
                    w: width,
                    h: height,
                    d: depth,
                };
                let res = res.gpu_resource.transfer_read(
                    ctx,
                    level,
                    stride,
                    layer_stride,
                    transfer_box,
                    offset,
                );
                match res {
                    Ok(_) => GpuResponse::OkNoData,
                    Err(e) => {
                        error!("failed to transfer from host: {}", e);
                        GpuResponse::ErrUnspec
                    }
                }
            }
            None => GpuResponse::ErrInvalidResourceId,
        }
    }

    /// Submits a command buffer to the given rendering context.
    fn submit_command(&mut self, ctx_id: u32, commands: &mut [u8]) -> GpuResponse {
        match self.contexts.get_mut(&ctx_id) {
            Some(ctx) => match ctx.submit(&mut commands[..]) {
                Ok(_) => GpuResponse::OkNoData,
                Err(e) => {
                    error!("failed to submit command buffer: {}", e);
                    GpuResponse::ErrUnspec
                }
            },
            None => GpuResponse::ErrInvalidContextId,
        }
    }

    fn resource_create_blob(
        &mut self,
        resource_id: u32,
        ctx_id: u32,
        blob_mem: u32,
        blob_flags: u32,
        blob_id: u64,
        size: u64,
        vecs: Vec<(GuestAddress, usize)>,
        mem: &GuestMemory,
    ) -> GpuResponse {
        match self.resources.entry(resource_id) {
            Entry::Vacant(entry) => {
                let resource = match self.renderer.resource_create_blob(
                    resource_id,
                    ctx_id,
                    blob_mem,
                    blob_flags,
                    blob_id,
                    size,
                    &vecs,
                    mem,
                ) {
                    Ok(resource) => resource,
                    Err(e) => {
                        error!("failed to create resource: {}", e);
                        return GpuResponse::ErrUnspec;
                    }
                };

                entry.insert(Virtio3DResource::blob_new(
                    self.base.display_width,
                    self.base.display_height,
                    resource,
                    blob_flags,
                    size,
                ));

                GpuResponse::OkNoData
            }
            Entry::Occupied(_) => GpuResponse::ErrInvalidResourceId,
        }
    }

    fn resource_map_blob(&mut self, resource_id: u32, offset: u64) -> GpuResponse {
        let resource = match self.resources.get_mut(&resource_id) {
            Some(r) => r,
            None => return GpuResponse::ErrInvalidResourceId,
        };

        if resource.blob_flags & VIRTIO_GPU_BLOB_FLAG_USE_MAPPABLE == 0 {
            error!("resource not mappable");
            return GpuResponse::ErrUnspec;
        }

<<<<<<< HEAD
        let map_info = match self.renderer.resource_map_info(resource_id) {
=======
        let map_info = match resource.gpu_resource.map_info() {
>>>>>>> 39a43548
            Ok(map_info) => map_info,
            Err(e) => {
                error!("failed to get map info: {}", e);
                return GpuResponse::ErrUnspec;
            }
        };

        let dma_buf_fd = match resource.gpu_resource.export() {
            Ok(export) => export.1,
            Err(e) => {
                error!("failed to export plane fd: {}", e);
                return GpuResponse::ErrUnspec;
            }
        };

        let request = VmMemoryRequest::RegisterFdAtPciBarOffset(
            self.pci_bar,
            MaybeOwnedFd::Borrowed(dma_buf_fd.as_raw_fd()),
            resource.size as usize,
            offset,
        );

        match self.gpu_device_socket.send(&request) {
            Ok(_) => (),
            Err(e) => {
                error!("failed to send request: {}", e);
                return GpuResponse::ErrUnspec;
            }
        }

        let response = match self.gpu_device_socket.recv() {
            Ok(response) => response,
            Err(e) => {
                error!("failed to receive data: {}", e);
                return GpuResponse::ErrUnspec;
            }
        };

        match response {
            VmMemoryResponse::RegisterMemory { pfn: _, slot } => {
                resource.kvm_slot = Some(slot);
                GpuResponse::OkMapInfo { map_info }
            }
            VmMemoryResponse::Err(e) => {
                error!("received an error: {}", e);
                GpuResponse::ErrUnspec
            }
            _ => {
                error!("recieved an unexpected response");
                GpuResponse::ErrUnspec
            }
        }
    }

    fn resource_unmap_blob(&mut self, resource_id: u32) -> GpuResponse {
        let resource = match self.resources.get_mut(&resource_id) {
            Some(r) => r,
            None => return GpuResponse::ErrInvalidResourceId,
        };

        let kvm_slot = match resource.kvm_slot {
            Some(kvm_slot) => kvm_slot,
            None => return GpuResponse::ErrUnspec,
        };

        let request = VmMemoryRequest::UnregisterMemory(kvm_slot);
        match self.gpu_device_socket.send(&request) {
            Ok(_) => (),
            Err(e) => {
                error!("failed to send request: {}", e);
                return GpuResponse::ErrUnspec;
            }
        }

        let response = match self.gpu_device_socket.recv() {
            Ok(response) => response,
            Err(e) => {
                error!("failed to receive data: {}", e);
                return GpuResponse::ErrUnspec;
            }
        };

        match response {
            VmMemoryResponse::Ok => {
                resource.kvm_slot = None;
                GpuResponse::OkNoData
            }
            VmMemoryResponse::Err(e) => {
                error!("received an error: {}", e);
                GpuResponse::ErrUnspec
            }
            _ => {
                error!("recieved an unexpected response");
                GpuResponse::ErrUnspec
            }
        }
    }
}<|MERGE_RESOLUTION|>--- conflicted
+++ resolved
@@ -19,7 +19,7 @@
 use msg_socket::{MsgReceiver, MsgSender};
 use resources::Alloc;
 use sync::Mutex;
-use sys_util::{error, warn, Error, GuestAddress, GuestMemory};
+use sys_util::{error, warn, Error, ExternalMapping, GuestAddress, GuestMemory};
 
 use gpu_display::*;
 use gpu_renderer::{
@@ -33,20 +33,12 @@
 };
 pub use crate::virtio::gpu::virtio_backend::{VirtioBackend, VirtioResource};
 use crate::virtio::gpu::{
-<<<<<<< HEAD
-    Backend, DisplayBackend, VIRTIO_F_VERSION_1, VIRTIO_GPU_F_RESOURCE_BLOB,
+    Backend, VirtioScanoutBlobData, VIRTIO_F_VERSION_1, VIRTIO_GPU_F_RESOURCE_BLOB,
     VIRTIO_GPU_F_RESOURCE_UUID, VIRTIO_GPU_F_VIRGL, VIRTIO_GPU_F_VULKAN,
-=======
-    Backend, VIRTIO_F_VERSION_1, VIRTIO_GPU_F_RESOURCE_BLOB, VIRTIO_GPU_F_RESOURCE_UUID,
-    VIRTIO_GPU_F_VIRGL, VIRTIO_GPU_F_VULKAN,
->>>>>>> 39a43548
 };
 use crate::virtio::resource_bridge::{PlaneInfo, ResourceInfo, ResourceResponse};
 
-use vm_control::{
-    ExternallyMappedHostMemoryRequests, MaybeOwnedFd, VmMemoryControlRequestSocket,
-    VmMemoryRequest, VmMemoryResponse,
-};
+use vm_control::{MaybeOwnedFd, VmMemoryControlRequestSocket, VmMemoryRequest, VmMemoryResponse};
 
 struct Virtio3DResource {
     width: u32,
@@ -56,6 +48,7 @@
     kvm_slot: Option<u32>,
     size: u64,
     blob_flags: u32,
+    scanout_data: Option<VirtioScanoutBlobData>,
 }
 
 impl Virtio3DResource {
@@ -70,6 +63,7 @@
             // The size of the host resource isn't really zero, but it's undefined by
             // virtio_gpu_resource_create_3d
             size: 0,
+            scanout_data: None,
         }
     }
 
@@ -88,6 +82,7 @@
             kvm_slot: None,
             blob_flags,
             size,
+            scanout_data: None,
         }
     }
 
@@ -121,14 +116,31 @@
             }
         };
 
+        let (width, height, format, stride, offset) = match self.scanout_data {
+            Some(data) => (
+                data.width,
+                data.height,
+                data.drm_format.into(),
+                data.strides[0],
+                data.offsets[0],
+            ),
+            None => (
+                self.width,
+                self.height,
+                query.out_fourcc,
+                query.out_strides[0],
+                query.out_offsets[0],
+            ),
+        };
+
         match display.borrow_mut().import_dmabuf(
             dmabuf.as_raw_fd(),
-            query.out_offsets[0],
-            query.out_strides[0],
+            offset,
+            stride,
             query.out_modifier,
-            self.width,
-            self.height,
-            query.out_fourcc,
+            width,
+            height,
+            format,
         ) {
             Ok(import_id) => {
                 self.display_import = Some((display.clone(), import_id));
@@ -198,6 +210,8 @@
     contexts: Map<u32, RendererContext>,
     gpu_device_socket: VmMemoryControlRequestSocket,
     pci_bar: Alloc,
+    map_request: Arc<Mutex<Option<ExternalMapping>>>,
+    external_blob: bool,
 }
 
 impl Virtio3DBackend {
@@ -213,6 +227,8 @@
         renderer: Renderer,
         gpu_device_socket: VmMemoryControlRequestSocket,
         pci_bar: Alloc,
+        map_request: Arc<Mutex<Option<ExternalMapping>>>,
+        external_blob: bool,
     ) -> Virtio3DBackend {
         Virtio3DBackend {
             base: VirtioBackend {
@@ -230,6 +246,8 @@
             contexts: Default::default(),
             gpu_device_socket,
             pci_bar,
+            map_request,
+            external_blob,
         }
     }
 }
@@ -258,7 +276,8 @@
         event_devices: Vec<EventDevice>,
         gpu_device_socket: VmMemoryControlRequestSocket,
         pci_bar: Alloc,
-        _ext_mapped_hostmem_requests: Arc<Mutex<ExternallyMappedHostMemoryRequests>>,
+        map_request: Arc<Mutex<Option<ExternalMapping>>>,
+        external_blob: bool,
     ) -> Option<Box<dyn Backend>> {
         let mut renderer_flags = renderer_flags;
         if display.is_x() {
@@ -277,6 +296,7 @@
             }
         }
 
+        renderer_flags.use_external_blob(external_blob);
         let renderer = match Renderer::init(renderer_flags) {
             Ok(r) => r,
             Err(e) => {
@@ -292,6 +312,8 @@
             renderer,
             gpu_device_socket,
             pci_bar,
+            map_request,
+            external_blob,
         );
 
         for event_device in event_devices {
@@ -396,8 +418,17 @@
     }
 
     /// Sets the given resource id as the source of scanout to the display.
-    fn set_scanout(&mut self, _scanout_id: u32, resource_id: u32) -> GpuResponse {
+    fn set_scanout(
+        &mut self,
+        _scanout_id: u32,
+        resource_id: u32,
+        scanout_data: Option<VirtioScanoutBlobData>,
+    ) -> GpuResponse {
         if resource_id == 0 || self.resources.get_mut(&resource_id).is_some() {
+            match self.resources.get_mut(&resource_id) {
+                Some(resource) => resource.scanout_data = scanout_data,
+                None => (),
+            }
             self.base.set_scanout(resource_id)
         } else {
             GpuResponse::ErrInvalidResourceId
@@ -833,11 +864,7 @@
             return GpuResponse::ErrUnspec;
         }
 
-<<<<<<< HEAD
-        let map_info = match self.renderer.resource_map_info(resource_id) {
-=======
         let map_info = match resource.gpu_resource.map_info() {
->>>>>>> 39a43548
             Ok(map_info) => map_info,
             Err(e) => {
                 error!("failed to get map info: {}", e);
@@ -845,20 +872,36 @@
             }
         };
 
-        let dma_buf_fd = match resource.gpu_resource.export() {
-            Ok(export) => export.1,
-            Err(e) => {
-                error!("failed to export plane fd: {}", e);
-                return GpuResponse::ErrUnspec;
-            }
-        };
-
-        let request = VmMemoryRequest::RegisterFdAtPciBarOffset(
-            self.pci_bar,
-            MaybeOwnedFd::Borrowed(dma_buf_fd.as_raw_fd()),
-            resource.size as usize,
-            offset,
-        );
+        let export = resource.gpu_resource.export();
+        let request = match export {
+            Ok(ref export) => VmMemoryRequest::RegisterFdAtPciBarOffset(
+                self.pci_bar,
+                MaybeOwnedFd::Borrowed(export.1.as_raw_fd()),
+                resource.size as usize,
+                offset,
+            ),
+            Err(_) => {
+                if self.external_blob {
+                    return GpuResponse::ErrUnspec;
+                }
+
+                let mapping = match resource.gpu_resource.map() {
+                    Ok(mapping) => mapping,
+                    Err(_) => {
+                        return GpuResponse::ErrUnspec;
+                    }
+                };
+
+                {
+                    let mut map_req = self.map_request.lock();
+                    if map_req.is_some() {
+                        return GpuResponse::ErrUnspec;
+                    }
+                    *map_req = Some(mapping);
+                }
+                VmMemoryRequest::RegisterHostPointerAtPciBarOffset(self.pci_bar, offset)
+            }
+        };
 
         match self.gpu_device_socket.send(&request) {
             Ok(_) => (),
