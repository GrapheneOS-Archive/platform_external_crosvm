--- conflicted
+++ resolved
@@ -621,38 +621,12 @@
     }
 }
 
-<<<<<<< HEAD
-/// Builds a Device for doing buffer allocation and sharing via dmabuf.
-fn build_buffer_device() -> Option<Device> {
-    const UNDESIRED_CARDS: &[&str] = &["vgem", "pvr"];
-    let drm_card = match gpu_buffer::rendernode::open_device(UNDESIRED_CARDS) {
-        Ok(f) => f,
-        Err(()) => {
-            error!("failed to open render node for GBM");
-            return None;
-        }
-    };
-    match Device::new(drm_card) {
-        Ok(d) => Some(d),
-        Err(()) => {
-            error!("failed to create GBM device from render node");
-            None
-        }
-    }
-}
-
-=======
->>>>>>> b7bee377
 // Builds a gpu backend with one of the given possible display backends, or None if they all
 // failed.
 fn build_backend(
     possible_displays: &[DisplayBackend],
     gpu_device_socket: VmMemoryControlRequestSocket,
 ) -> Option<Backend> {
-<<<<<<< HEAD
-    let mut buffer_device = None;
-=======
->>>>>>> b7bee377
     let mut renderer_flags = RendererFlags::default();
     let mut display_opt = None;
     for display in possible_displays {
@@ -665,11 +639,6 @@
                 // more configurable
                 if display.is_x() {
                     renderer_flags = RendererFlags::new().use_glx(true);
-<<<<<<< HEAD
-                } else {
-                    buffer_device = build_buffer_device();
-=======
->>>>>>> b7bee377
                 }
                 display_opt = Some(c);
                 break;
@@ -700,16 +669,7 @@
         }
     };
 
-<<<<<<< HEAD
-    Some(Backend::new(
-        buffer_device,
-        display,
-        renderer,
-        gpu_device_socket,
-    ))
-=======
     Some(Backend::new(display, renderer, gpu_device_socket))
->>>>>>> b7bee377
 }
 
 pub struct Gpu {
