--- conflicted
+++ resolved
@@ -102,15 +102,9 @@
 pub const QUEUE_SIZES: &[u16] = &[256, 16];
 pub const FENCE_POLL_INTERVAL: Duration = Duration::from_millis(1);
 
-<<<<<<< HEAD
-const GPU_BAR_NUM: u8 = 4;
-const GPU_BAR_OFFSET: u64 = 0;
-const GPU_BAR_SIZE: u64 = 1 << 28;
-=======
 pub const GPU_BAR_NUM: u8 = 4;
 pub const GPU_BAR_OFFSET: u64 = 0;
-pub const GPU_BAR_SIZE: u64 = 1 << 33;
->>>>>>> 31ef2d0b
+pub const GPU_BAR_SIZE: u64 = 1 << 28;
 
 impl Default for GpuParameters {
     fn default() -> Self {
