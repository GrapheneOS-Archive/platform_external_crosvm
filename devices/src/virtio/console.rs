--- conflicted
+++ resolved
@@ -97,11 +97,7 @@
     // Start a thread that reads self.input and sends the input back via the returned channel.
     //
     // `in_avail_evt` will be triggered by the thread when new input is available.
-<<<<<<< HEAD
-    fn spawn_input_thread(&mut self, in_avail_evt: &EventFd) -> Option<Receiver<Vec<u8>>> {
-=======
-    fn spawn_input_thread(&mut self, in_avail_evt: &Event) -> Option<Receiver<u8>> {
->>>>>>> ab047588
+    fn spawn_input_thread(&mut self, in_avail_evt: &Event) -> Option<Receiver<Vec<u8>>> {
         let mut rx = match self.input.take() {
             Some(input) => input,
             None => return None,
