--- conflicted
+++ resolved
@@ -113,18 +113,11 @@
 
     #[allow(clippy::if_same_then_else)]
     fn is_valid(&self) -> bool {
-<<<<<<< HEAD
-        if self.len > 0 && self
-            .mem
-            .checked_offset(self.addr, self.len as u64 - 1u64)
-            .is_none()
-=======
         if self.len > 0
             && self
                 .mem
                 .checked_offset(self.addr, self.len as u64 - 1u64)
                 .is_none()
->>>>>>> b7bee377
         {
             false
         } else if self.has_next() && self.next >= self.queue_size {
