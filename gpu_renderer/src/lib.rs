// Copyright 2018 The Chromium OS Authors. All rights reserved.
// Use of this source code is governed by a BSD-style license that can be
// found in the LICENSE file.

//! A crate for using hardware acceleration to render virtio-gpu's virgl command streams.

mod command_buffer;
mod generated;

use std::cell::RefCell;
use std::fmt::{self, Display};
use std::fs::File;
use std::marker::PhantomData;
use std::mem::{size_of, transmute};
use std::os::raw::{c_char, c_void};
use std::os::unix::io::FromRawFd;
use std::ptr::null_mut;
use std::rc::Rc;
use std::result;
use std::sync::atomic::{AtomicBool, Ordering};

use data_model::{VolatileMemory, VolatileSlice};
use sys_util::{GuestAddress, GuestMemory};

use crate::generated::p_defines::{
    PIPE_BIND_RENDER_TARGET, PIPE_BIND_SAMPLER_VIEW, PIPE_TEXTURE_1D, PIPE_TEXTURE_2D,
};
<<<<<<< HEAD
use crate::generated::p_defines::{
    PIPE_BIND_RENDER_TARGET, PIPE_BIND_SAMPLER_VIEW, PIPE_TEXTURE_1D, PIPE_TEXTURE_2D,
};
=======
>>>>>>> b7bee377
use crate::generated::p_format::PIPE_FORMAT_B8G8R8X8_UNORM;
use crate::generated::virglrenderer::*;

pub use crate::command_buffer::CommandBufferBuilder;
pub use crate::generated::virtgpu_hw::virtgpu_caps;

/// Arguments used in `Renderer::create_resource`..
pub type ResourceCreateArgs = virgl_renderer_resource_create_args;
/// Some of the information returned from `Resource::export_query`.
pub type Query = virgl_renderer_export_query;

/// An error generated while using this crate.
#[derive(Debug)]
pub enum Error {
    /// Inidcates `Renderer` was already initialized, and only one renderer per process is allowed.
    AlreadyInitialized,
    /// An internal virglrenderer error was returned.
    Virglrenderer(i32),
    /// The EGL driver failed to export an EGLImageKHR as a dmabuf.
    ExportedResourceDmabuf,
    /// The indicated region of guest memory is invalid.
    InvalidIovec,
    /// A command size was submitted that was invalid.
    InvalidCommandSize(usize),
    /// The image export request is not supported without EGL.
    ExportUnsupported,
    /// The image import request is not supported without EGL.
    ImportUnsupported,
}

impl Display for Error {
    fn fmt(&self, f: &mut fmt::Formatter) -> fmt::Result {
        use self::Error::*;

        match self {
            AlreadyInitialized => write!(f, "global gpu renderer was already initailized"),
            Virglrenderer(ret) => write!(f, "virglrenderer failed with error {}", ret),
            ExportedResourceDmabuf => write!(f, "failed to export dmabuf"),
            InvalidIovec => write!(f, "an iovec is outside of guest memory's range"),
            InvalidCommandSize(s) => write!(f, "command buffer submitted with invalid size: {}", s),
            ExportUnsupported => write!(f, "can not export images without EGL"),
            ImportUnsupported => write!(f, "can not import images without EGL"),
        }
    }
}

/// The result of an operation in this crate.
pub type Result<T> = result::Result<T, Error>;

fn ret_to_res(ret: i32) -> Result<()> {
    match ret {
        0 => Ok(()),
        _ => Err(Error::Virglrenderer(ret)),
    }
}

#[derive(Debug)]
#[repr(C)]
struct VirglVec {
    base: *mut c_void,
    len: usize,
}

/// An axis aligned box in 3 dimensional space.
#[derive(Debug)]
#[repr(C)]
pub struct Box3 {
    pub x: u32,
    pub y: u32,
    pub z: u32,
    pub w: u32,
    pub h: u32,
    pub d: u32,
}

impl Box3 {
    /// Constructs a 2 dimensional XY box in 3 dimensional space with unit depth and zero
    /// displacement on the Z axis.
    pub fn new_2d(x: u32, y: u32, w: u32, h: u32) -> Box3 {
        Box3 {
            x,
            y,
            z: 0,
            w,
            h,
            d: 1,
        }
    }

    /// Returns true if this box represents a volume of zero.
    pub fn is_empty(&self) -> bool {
        self.w == 0 || self.h == 0 || self.d == 0
    }
}

struct FenceState {
    latest_fence: u32,
}
impl FenceState {
    pub fn write(&mut self, latest_fence: u32) {
        if latest_fence > self.latest_fence {
            self.latest_fence = latest_fence;
        }
    }
}

struct VirglCookie {
    fence_state: Rc<RefCell<FenceState>>,
}

extern "C" fn write_fence(cookie: *mut c_void, fence: u32) {
    assert!(!cookie.is_null());
    let cookie = unsafe { &*(cookie as *mut VirglCookie) };

    // Track the most recent fence.
    let mut fence_state = cookie.fence_state.borrow_mut();
    fence_state.write(fence);
}

const VIRGL_RENDERER_CALLBACKS: &virgl_renderer_callbacks = &virgl_renderer_callbacks {
    version: 1,
    write_fence: Some(write_fence),
    create_gl_context: None,
    destroy_gl_context: None,
    make_current: None,
    get_drm_fd: None,
};

#[derive(Copy, Clone)]
pub struct RendererFlags(u32);

impl Default for RendererFlags {
    fn default() -> RendererFlags {
        RendererFlags::new()
            .use_egl(true)
            .use_surfaceless(true)
            .use_gles(true)
    }
}

impl RendererFlags {
    pub fn new() -> RendererFlags {
        RendererFlags(0)
    }

    fn set_flag(self, bitmask: u32, set: bool) -> RendererFlags {
        if set {
            RendererFlags(self.0 | bitmask)
        } else {
            RendererFlags(self.0 & (!bitmask))
        }
    }

    pub fn uses_egl(self) -> bool {
        (self.0 & VIRGL_RENDERER_USE_EGL) != 0
    }

    pub fn use_egl(self, v: bool) -> RendererFlags {
        self.set_flag(VIRGL_RENDERER_USE_EGL, v)
    }

    pub fn uses_glx(self) -> bool {
        (self.0 & VIRGL_RENDERER_USE_GLX) != 0
    }

    pub fn use_glx(self, v: bool) -> RendererFlags {
        self.set_flag(VIRGL_RENDERER_USE_GLX, v)
    }

    pub fn uses_surfaceless(self) -> bool {
        (self.0 & VIRGL_RENDERER_USE_SURFACELESS) != 0
    }

    pub fn use_surfaceless(self, v: bool) -> RendererFlags {
        self.set_flag(VIRGL_RENDERER_USE_SURFACELESS, v)
    }

    pub fn uses_gles(self) -> bool {
        (self.0 & VIRGL_RENDERER_USE_GLES) != 0
    }

    pub fn use_gles(self, v: bool) -> RendererFlags {
        self.set_flag(VIRGL_RENDERER_USE_GLES, v)
    }
}

impl From<RendererFlags> for i32 {
    fn from(flags: RendererFlags) -> i32 {
        flags.0 as i32
    }
}

fn init_egl() -> Result<(EGLDisplay, EGLFunctions)> {
    let egl_funcs = EGLFunctions::new()?;

    // Safe because only valid callbacks are given and only one thread can execute this
    // function.
    unsafe {
        (egl_funcs.DebugMessageControlKHR)(Some(error_callback), null());
    }

    // Trivially safe.
    let display = unsafe { (egl_funcs.GetDisplay)(null_mut()) };
    if display.is_null() {
        return Err(Error::EGLGetDisplay);
    }

    // Safe because only a valid display is given.
    let ret = unsafe { (egl_funcs.Initialize)(display, null_mut(), null_mut()) };
    if ret == 0 {
        return Err(Error::EGLInitialize);
    }

    let config_attribs = [EGL_SURFACE_TYPE as i32, -1, EGL_NONE as i32];
    let mut egl_config: *mut c_void = null_mut();
    let mut num_configs = 0;
    // Safe because only a valid, initialized display is used, along with validly sized
    // pointers to stack variables.
    let ret = unsafe {
        (egl_funcs.ChooseConfig)(
            display,
            config_attribs.as_ptr(),
            &mut egl_config,
            1,
            &mut num_configs, /* unused but can't be null */
        )
    };
    if ret == 0 {
        return Err(Error::EGLChooseConfig);
    }

    // Safe because EGL was properly initialized before here..
    let ret = unsafe { (egl_funcs.BindAPI)(EGL_OPENGL_ES_API) };
    if ret == 0 {
        return Err(Error::EGLBindAPI);
    }

    let context_attribs = [EGL_CONTEXT_CLIENT_VERSION as i32, 3, EGL_NONE as i32];
    // Safe because a valid display, config, and config_attribs pointer are given.
    let ctx = unsafe {
        (egl_funcs.CreateContext)(display, egl_config, null_mut(), context_attribs.as_ptr())
    };
    if ctx.is_null() {
        return Err(Error::EGLCreateContext);
    }

    // Safe because a valid display and context is used, and the two null surfaces are not
    // used.
    let ret = unsafe { (egl_funcs.MakeCurrent)(display, null_mut(), null_mut(), ctx) };
    if ret == 0 {
        return Err(Error::EGLMakeCurrent);
    }

    Ok((display, egl_funcs))
}

#[derive(Copy, Clone)]
pub struct RendererFlags(u32);

impl Default for RendererFlags {
    fn default() -> RendererFlags {
        RendererFlags::new()
            .use_egl(true)
            .use_surfaceless(true)
            .use_gles(true)
    }
}

impl RendererFlags {
    pub fn new() -> RendererFlags {
        RendererFlags(0)
    }

    fn set_flag(self, bitmask: u32, set: bool) -> RendererFlags {
        if set {
            RendererFlags(self.0 | bitmask)
        } else {
            RendererFlags(self.0 & (!bitmask))
        }
    }

    pub fn uses_egl(self) -> bool {
        (self.0 & VIRGL_RENDERER_USE_EGL) != 0
    }

    pub fn use_egl(self, v: bool) -> RendererFlags {
        self.set_flag(VIRGL_RENDERER_USE_EGL, v)
    }

    pub fn uses_glx(self) -> bool {
        (self.0 & VIRGL_RENDERER_USE_GLX) != 0
    }

    pub fn use_glx(self, v: bool) -> RendererFlags {
        self.set_flag(VIRGL_RENDERER_USE_GLX, v)
    }

    pub fn uses_surfaceless(self) -> bool {
        (self.0 & VIRGL_RENDERER_USE_SURFACELESS) != 0
    }

    pub fn use_surfaceless(self, v: bool) -> RendererFlags {
        self.set_flag(VIRGL_RENDERER_USE_SURFACELESS, v)
    }

    pub fn uses_gles(self) -> bool {
        (self.0 & VIRGL_RENDERER_USE_GLES) != 0
    }

    pub fn use_gles(self, v: bool) -> RendererFlags {
        self.set_flag(VIRGL_RENDERER_USE_GLES, v)
    }
}

impl From<RendererFlags> for i32 {
    fn from(flags: RendererFlags) -> i32 {
        flags.0 as i32
    }
}

/// The global renderer handle used to query capability sets, and create resources and contexts.
pub struct Renderer {
    no_sync_send: PhantomData<*mut ()>,
<<<<<<< HEAD
    egl_funcs: Option<EGLFunctions>,
    display: Option<EGLDisplay>,
=======
>>>>>>> b7bee377
    fence_state: Rc<RefCell<FenceState>>,
}

impl Renderer {
    /// Initializes the renderer and returns a handle to it.
    ///
    /// This may only be called once per process. Calls after the first will return an error.
    pub fn init(flags: RendererFlags) -> Result<Renderer> {
        // virglrenderer is a global state backed library that uses thread bound OpenGL contexts.
        // Initialize it only once and use the non-send/non-sync Renderer struct to keep things tied
        // to whichever thread called this function first.
        static INIT_ONCE: AtomicBool = AtomicBool::new(false);
        if INIT_ONCE.compare_and_swap(false, true, Ordering::Acquire) {
            return Err(Error::AlreadyInitialized);
        }

<<<<<<< HEAD
        let mut display = None;
        let mut egl_funcs = None;
        if flags.uses_egl() {
            if let Ok((d, f)) = init_egl() {
                display = Some(d);
                egl_funcs = Some(f);
            };
        }

=======
>>>>>>> b7bee377
        // Cookie is intentionally never freed because virglrenderer never gets uninitialized.
        // Otherwise, Resource and Context would become invalid because their lifetime is not tied
        // to the Renderer instance. Doing so greatly simplifies the ownership for users of this
        // library.

        let fence_state = Rc::new(RefCell::new(FenceState { latest_fence: 0 }));

        let cookie: *mut VirglCookie = Box::into_raw(Box::new(VirglCookie {
            fence_state: Rc::clone(&fence_state),
        }));

        // Safe because a valid cookie and set of callbacks is used and the result is checked for
        // error.
        let ret = unsafe {
            virgl_renderer_init(
                cookie as *mut c_void,
                flags.into(),
                transmute(VIRGL_RENDERER_CALLBACKS),
            )
        };
        ret_to_res(ret)?;

        Ok(Renderer {
            no_sync_send: PhantomData,
            fence_state,
        })
    }

    /// Gets the version and size for the given capability set ID.
    pub fn get_cap_set_info(&self, id: u32) -> (u32, u32) {
        if id == 3 {
            return (0 as u32, size_of::<virtgpu_caps>() as u32);
        }

        let mut version = 0;
        let mut size = 0;
        // Safe because virglrenderer is initialized by now and properly size stack variables are
        // used for the pointers.
        unsafe {
            virgl_renderer_get_cap_set(id, &mut version, &mut size);
        }
        (version, size)
    }

    /// Gets the capability set for the given ID and version.
    pub fn get_cap_set(&self, id: u32, version: u32) -> Vec<u8> {
        let (_, max_size) = self.get_cap_set_info(id);
        let mut buf = vec![0u8; max_size as usize];
        // Safe because virglrenderer is initialized by now and the given buffer is sized properly
        // for the given cap id/version.
        unsafe {
            virgl_renderer_fill_caps(id, version, buf.as_mut_ptr() as *mut c_void);
        }
        buf
    }

    /// Creates a rendering context with the given id.
    pub fn create_context(&self, id: u32) -> Result<Context> {
        const CONTEXT_NAME: &[u8] = b"gpu_renderer";
        // Safe because virglrenderer is initialized by now and the context name is statically
        // allocated. The return value is checked before returning a new context.
        let ret = unsafe {
            virgl_renderer_context_create(
                id,
                CONTEXT_NAME.len() as u32,
                CONTEXT_NAME.as_ptr() as *const c_char,
            )
        };
        ret_to_res(ret)?;
        Ok(Context {
            id,
            no_sync_send: PhantomData,
        })
    }

    /// Creates a resource with the given arguments.
    pub fn create_resource(
        &self,
        mut args: virgl_renderer_resource_create_args,
    ) -> Result<Resource> {
        // Safe because virglrenderer is initialized by now, and the return value is checked before
        // returning a new resource. The backing buffers are not supplied with this call.
        let ret = unsafe { virgl_renderer_resource_create(&mut args, null_mut(), 0) };
        ret_to_res(ret)?;
        Ok(Resource {
            id: args.handle,
            backing_iovecs: Vec::new(),
            backing_mem: None,
            no_sync_send: PhantomData,
        })
    }

    /// Helper that creates a simple 2 dimensional resource with basic metadata and usable for
    /// display.
    pub fn create_resource_2d(
<<<<<<< HEAD
        &self,
        id: u32,
        width: u32,
        height: u32,
        format: u32,
    ) -> Result<Resource> {
        self.create_resource(virgl_renderer_resource_create_args {
            handle: id,
            target: PIPE_TEXTURE_2D,
            format,
            width,
            height,
            depth: 1,
            array_size: 1,
            last_level: 0,
            nr_samples: 0,
            bind: PIPE_BIND_RENDER_TARGET,
            flags: 0,
        })
    }

    /// Imports a resource from an EGLImage.
    pub fn import_resource(
=======
>>>>>>> b7bee377
        &self,
        id: u32,
        width: u32,
        height: u32,
        format: u32,
    ) -> Result<Resource> {
        self.create_resource(virgl_renderer_resource_create_args {
            handle: id,
            target: PIPE_TEXTURE_2D,
            format,
            width,
            height,
            depth: 1,
            array_size: 1,
            last_level: 0,
            nr_samples: 0,
            bind: PIPE_BIND_RENDER_TARGET,
            flags: 0,
        })
    }

    /// Helper that creates a simple 1 dimensional resource with basic metadata.
    pub fn create_tex_1d(&self, id: u32, width: u32) -> Result<Resource> {
        self.create_resource(virgl_renderer_resource_create_args {
            handle: id,
            target: PIPE_TEXTURE_1D,
            format: PIPE_FORMAT_B8G8R8X8_UNORM,
            width,
            height: 1,
            depth: 1,
            array_size: 1,
            last_level: 0,
            nr_samples: 0,
            bind: PIPE_BIND_SAMPLER_VIEW,
            flags: 0,
        })
    }

    /// Helper that creates a simple 2 dimensional resource with basic metadata and usable as a
    /// texture.
    pub fn create_tex_2d(&self, id: u32, width: u32, height: u32) -> Result<Resource> {
        self.create_resource(virgl_renderer_resource_create_args {
            handle: id,
            target: PIPE_TEXTURE_2D,
            format: PIPE_FORMAT_B8G8R8X8_UNORM,
            width,
            height,
            depth: 1,
            array_size: 1,
            last_level: 0,
            nr_samples: 0,
            bind: PIPE_BIND_SAMPLER_VIEW,
            flags: 0,
        })
    }

<<<<<<< HEAD
    /// Creates an EGLImage from a DMA buffer.
    pub fn image_from_dmabuf(
        &self,
        fourcc: u32,
        width: u32,
        height: u32,
        fd: RawFd,
        offset: u32,
        stride: u32,
    ) -> Result<Image> {
        let (egl_dpy, egl_funcs) = match (self.display, self.egl_funcs.clone()) {
            (Some(d), Some(f)) => (d, f),
            _ => return Err(Error::ImportUnsupported),
        };

        let mut attrs = [
            EGL_WIDTH as EGLint,
            width as EGLint,
            EGL_HEIGHT as EGLint,
            height as EGLint,
            EGL_LINUX_DRM_FOURCC_EXT as EGLint,
            fourcc as EGLint,
            EGL_DMA_BUF_PLANE0_FD_EXT as EGLint,
            fd as EGLint,
            EGL_DMA_BUF_PLANE0_OFFSET_EXT as EGLint,
            offset as EGLint,
            EGL_DMA_BUF_PLANE0_PITCH_EXT as EGLint,
            stride as EGLint,
            EGL_NONE as EGLint,
        ];

        let image = unsafe {
            (egl_funcs.CreateImageKHR)(
                egl_dpy,
                0 as EGLContext,
                EGL_LINUX_DMA_BUF_EXT,
                null_mut() as EGLClientBuffer,
                attrs.as_mut_ptr(),
            )
        };

        if image.is_null() {
            return Err(Error::CreateImage);
        }

        Ok(Image {
            egl_funcs,
            egl_dpy,
            image,
        })
    }

=======
>>>>>>> b7bee377
    pub fn poll(&self) -> u32 {
        unsafe { virgl_renderer_poll() };
        self.fence_state.borrow().latest_fence
    }

    pub fn create_fence(&mut self, fence_id: u32, ctx_id: u32) -> Result<()> {
        let ret = unsafe { virgl_renderer_create_fence(fence_id as i32, ctx_id) };
        ret_to_res(ret)
    }

    pub fn force_ctx_0(&self) {
        unsafe { virgl_renderer_force_ctx_0() };
    }
}

/// A context in which resources can be attached/detached and commands can be submitted.
pub struct Context {
    id: u32,
    no_sync_send: PhantomData<*mut ()>,
}

impl Context {
    /// Gets the ID assigned to this context when it was created.
    pub fn id(&self) -> u32 {
        self.id
    }

    /// Submits a command stream to this rendering context.
    pub fn submit<T: AsMut<[u8]>>(&mut self, mut buf: T) -> Result<()> {
        let buf = buf.as_mut();
        if buf.len() % size_of::<u32>() != 0 {
            return Err(Error::InvalidCommandSize(buf.len()));
        }
        let dword_count = (buf.len() / size_of::<u32>()) as i32;
        // Safe because the context and buffer are valid and virglrenderer will have been
        // initialized if there are Context instances.
        let ret = unsafe {
            virgl_renderer_submit_cmd(buf.as_mut_ptr() as *mut c_void, self.id as i32, dword_count)
        };
        ret_to_res(ret)
    }

    /// Attaches the given resource to this rendering context.
    pub fn attach(&mut self, res: &Resource) {
        // The context id and resource id must be valid because the respective instances ensure
        // their lifetime.
        unsafe {
            virgl_renderer_ctx_attach_resource(self.id as i32, res.id() as i32);
        }
    }

    /// Detaches a previously attached resource from this rendering context.
    pub fn detach(&mut self, res: &Resource) {
        // The context id and resource id must be valid because the respective instances ensure
        // their lifetime.
        unsafe {
            virgl_renderer_ctx_detach_resource(self.id as i32, res.id() as i32);
        }
    }
}

impl Drop for Context {
    fn drop(&mut self) {
        // The context is safe to destroy because nothing else can be referencing it.
        unsafe {
            virgl_renderer_context_destroy(self.id);
        }
    }
}

/// A resource handle used by the renderer.
pub struct Resource {
    id: u32,
    backing_iovecs: Vec<VirglVec>,
    backing_mem: Option<GuestMemory>,
<<<<<<< HEAD
    egl_funcs: Option<EGLFunctions>,
=======
>>>>>>> b7bee377
    no_sync_send: PhantomData<*mut ()>,
}

impl Resource {
    /// Gets the ID assigned to this resource when it was created.
    pub fn id(&self) -> u32 {
        self.id
    }

    /// Retrieves metadata suitable for export about this resource. If "export_fd" is true,
    /// performs an export of this resource so that it may be imported by other processes.
    fn export_query(&self, export_fd: bool) -> Result<Query> {
        let mut query: Query = Default::default();
        query.hdr.stype = VIRGL_RENDERER_STRUCTURE_TYPE_EXPORT_QUERY;
        query.hdr.stype_version = 0;
        query.hdr.size = size_of::<Query>() as u32;
        query.in_resource_id = self.id;
        query.in_export_fds = if export_fd { 1 } else { 0 };

<<<<<<< HEAD
    /// Performs an export of this resource so that it may be imported by other processes.
    pub fn export(&self) -> Result<ExportedResource> {
        let egl_funcs = match self.egl_funcs.as_ref() {
            Some(f) => f,
            None => return Err(Error::ExportUnsupported),
        };

        let res_info = self.get_info()?;
        let mut fourcc = 0;
        let mut modifiers = 0;
        let mut fd = -1;
        let mut stride = 0;
        let mut offset = 0;
        // Always safe on the same thread with an already initialized virglrenderer.
        unsafe {
            virgl_renderer_force_ctx_0();
        }
        // These are trivially safe and always return successfully because we bind the context in
        // the previous line.
        let egl_dpy: EGLDisplay = unsafe { (egl_funcs.GetCurrentDisplay)() };
        let egl_ctx: EGLContext = unsafe { (egl_funcs.GetCurrentContext)() };

        // Safe because a valid display, context, and texture ID are given. The attribute list is
        // not needed. The result is checked to ensure the returned image is valid.
        let image = unsafe {
            (egl_funcs.CreateImageKHR)(
                egl_dpy,
                egl_ctx,
                EGL_GL_TEXTURE_2D_KHR,
                res_info.tex_id as EGLClientBuffer,
                null(),
            )
        };

        if image.is_null() {
            return Err(Error::CreateImage);
        }

        // Safe because the display and image are valid and each function call is checked for
        // success. The returned image parameters are stored in stack variables of the correct type.
        let export_success = unsafe {
            (egl_funcs.ExportDMABUFImageQueryMESA)(
                egl_dpy,
                image,
                &mut fourcc,
                null_mut(),
                &mut modifiers,
            ) != 0
                && (egl_funcs.ExportDRMImageMESA)(egl_dpy, image, &mut fd, &mut stride, &mut offset)
                    != 0
        };

        // Safe because we checked that the image was valid and nobody else owns it. The image does
        // not need to be around for the dmabuf to be valid.
        unsafe {
            (egl_funcs.DestroyImageKHR)(egl_dpy, image);
        }
=======
        // Safe because the image parameters are stack variables of the correct type.
        let ret =
            unsafe { virgl_renderer_execute(&mut query as *mut _ as *mut c_void, query.hdr.size) };

        ret_to_res(ret)?;
        Ok(query)
    }

    /// Returns resource metadata.
    pub fn query(&self) -> Result<Query> {
        self.export_query(false)
    }
>>>>>>> b7bee377

    /// Returns resource metadata and exports the associated dma-buf.
    pub fn export(&self) -> Result<(Query, File)> {
        let query = self.export_query(true)?;
        if query.out_num_fds != 1 || query.out_fds[0] < 0 {
            return Err(Error::ExportedResourceDmabuf);
        }

        // Safe because the FD was just returned by a successful virglrenderer call so it must
        // be valid and owned by us.
        let dmabuf = unsafe { File::from_raw_fd(query.out_fds[0]) };
        Ok((query, dmabuf))
    }

    /// Attaches a scatter-gather mapping of guest memory to this resource which used for transfers.
    pub fn attach_backing(
        &mut self,
        iovecs: &[(GuestAddress, usize)],
        mem: &GuestMemory,
    ) -> Result<()> {
        if iovecs
            .iter()
            .any(|&(addr, len)| mem.get_slice(addr.offset(), len as u64).is_err())
        {
            return Err(Error::InvalidIovec);
        }
        self.detach_backing();
        self.backing_mem = Some(mem.clone());
        for &(addr, len) in iovecs {
            // Unwrap will not panic because we already checked the slices.
            let slice = mem.get_slice(addr.offset(), len as u64).unwrap();
            self.backing_iovecs.push(VirglVec {
                base: slice.as_ptr() as *mut c_void,
                len,
            });
        }
        // Safe because the backing is into guest memory that we store a reference count for.
        let ret = unsafe {
            virgl_renderer_resource_attach_iov(
                self.id as i32,
                self.backing_iovecs.as_mut_ptr() as *mut iovec,
                self.backing_iovecs.len() as i32,
            )
        };
        let res = ret_to_res(ret);
        if res.is_err() {
            // Not strictly necessary, but it's good to clear out our collection of pointers to
            // memory we don't own or need.
            self.backing_iovecs.clear();
            self.backing_mem = None;
        }
        res
    }

    /// Detaches previously attached scatter-gather memory from this resource.
    pub fn detach_backing(&mut self) {
        // Safe as we don't need the old backing iovecs returned and the reference to the guest
        // memory can be dropped as it will no longer be needed for this resource.
        unsafe {
            virgl_renderer_resource_detach_iov(self.id as i32, null_mut(), null_mut());
        }
        self.backing_iovecs.clear();
        self.backing_mem = None;
    }

    /// Performs a transfer to the given resource from its backing in guest memory.
    pub fn transfer_write(
        &self,
        ctx: Option<&Context>,
        level: u32,
        stride: u32,
        layer_stride: u32,
        mut transfer_box: Box3,
        offset: u64,
    ) -> Result<()> {
        if transfer_box.is_empty() {
            return Ok(());
        }
        // Safe because only stack variables of the appropriate type are used.
        let ret = unsafe {
            virgl_renderer_transfer_write_iov(
                self.id,
                ctx.map(Context::id).unwrap_or(0),
                level as i32,
                stride,
                layer_stride,
                &mut transfer_box as *mut Box3 as *mut virgl_box,
                offset,
                null_mut(),
                0,
            )
        };
        ret_to_res(ret)
    }

    /// Performs a transfer from the given resource to its backing in guest memory.
    pub fn transfer_read(
        &self,
        ctx: Option<&Context>,
        level: u32,
        stride: u32,
        layer_stride: u32,
        mut transfer_box: Box3,
        offset: u64,
    ) -> Result<()> {
        if transfer_box.is_empty() {
            return Ok(());
        }
        // Safe because only stack variables of the appropriate type are used.
        let ret = unsafe {
            virgl_renderer_transfer_read_iov(
                self.id,
                ctx.map(Context::id).unwrap_or(0),
                level,
                stride,
                layer_stride,
                &mut transfer_box as *mut Box3 as *mut virgl_box,
                offset,
                null_mut(),
                0,
            )
        };
        ret_to_res(ret)
    }

    /// Performs a transfer from the given resource to the provided `buf`
    pub fn transfer_read_buf(
        &self,
        ctx: Option<&Context>,
        level: u32,
        stride: u32,
        layer_stride: u32,
        mut transfer_box: Box3,
        offset: u64,
        buf: &mut [u8],
    ) -> Result<()> {
        if transfer_box.is_empty() {
            return Ok(());
        }
        let mut iov = VirglVec {
            base: buf.as_mut_ptr() as *mut c_void,
            len: buf.len(),
        };
        // Safe because only stack variables of the appropriate type are used, along with a properly
        // sized buffer.
        let ret = unsafe {
            virgl_renderer_transfer_read_iov(
                self.id,
                ctx.map(Context::id).unwrap_or(0),
                level,
                stride,
                layer_stride,
                &mut transfer_box as *mut Box3 as *mut virgl_box,
                offset,
                &mut iov as *mut VirglVec as *mut iovec,
                1,
            )
        };
        ret_to_res(ret)
    }

    /// Reads from this resource to a volatile slice of memory.
    pub fn read_to_volatile(
        &self,
        ctx: Option<&Context>,
        level: u32,
        stride: u32,
        layer_stride: u32,
        mut transfer_box: Box3,
        offset: u64,
        buf: VolatileSlice,
    ) -> Result<()> {
        if transfer_box.is_empty() {
            return Ok(());
        }
        let mut iov = VirglVec {
            base: buf.as_ptr() as *mut c_void,
            len: buf.size() as usize,
        };
        // Safe because only stack variables of the appropriate type are used, along with a properly
        // sized buffer.
        let ret = unsafe {
            virgl_renderer_transfer_read_iov(
                self.id,
                ctx.map(Context::id).unwrap_or(0),
                level,
                stride,
                layer_stride,
                &mut transfer_box as *mut Box3 as *mut virgl_box,
                offset,
                &mut iov as *mut VirglVec as *mut iovec,
                1,
            )
        };
        ret_to_res(ret)
    }
}

impl Drop for Resource {
    fn drop(&mut self) {
        // The resource is safe to unreference destroy because no user of these bindings can still
        // be holding a reference.
        unsafe {
            virgl_renderer_resource_unref(self.id);
        }
    }
}

#[cfg(test)]
mod tests {
    use super::*;
    use crate::generated::p_defines::PIPE_CLEAR_COLOR0;

    #[test]
    #[ignore]
    // Make sure a simple buffer clear works by using a command stream.
    fn simple_clear() {
        let render =
            Renderer::init(RendererFlags::default()).expect("failed to initialize virglrenderer");
        let mut ctx = render.create_context(1).expect("failed to create context");

        // Create a 50x50 texture with id=2.
        let resource = render
            .create_tex_2d(2, 50, 50)
            .expect("failed to create texture");
        ctx.attach(&resource);

        // Create a command buffer that uses the resource as a render target and clears it.
        const CLEAR_COLOR: [f32; 4] = [0.5, 0.4, 0.3, 0.2];
        let mut cbuf = CommandBufferBuilder::new();
        cbuf.e_create_surface(1, &resource, PIPE_FORMAT_B8G8R8X8_UNORM, 0, 0, 0);
        cbuf.e_set_fb_state(&[1], None);
        cbuf.e_clear(PIPE_CLEAR_COLOR0, CLEAR_COLOR, 0.0, 0);
        ctx.submit(&mut cbuf)
            .expect("failed to submit command buffer to context");

        // Read the result of the rendering into a buffer.
        let mut pix_buf = [0; 50 * 50 * 4];
        resource
            .transfer_read_buf(
                Some(&ctx),
                0,
                50,
                0,
                Box3::new_2d(0, 0, 5, 1),
                0,
                &mut pix_buf[..],
            )
            .expect("failed to read back resource data");

        // Check that the pixels are the color we cleared to. The red and blue channels are switched
        // because the surface was created with the BGR format, but the colors are RGB order in the
        // command stream.
        assert_eq!(pix_buf[0], (256.0 * CLEAR_COLOR[2]) as u8);
        assert_eq!(pix_buf[1], (256.0 * CLEAR_COLOR[1]) as u8);
        assert_eq!(pix_buf[2], (256.0 * CLEAR_COLOR[0]) as u8);
        assert_eq!(pix_buf[3], (256.0 * CLEAR_COLOR[3]) as u8);
    }
}<|MERGE_RESOLUTION|>--- conflicted
+++ resolved
@@ -25,12 +25,6 @@
 use crate::generated::p_defines::{
     PIPE_BIND_RENDER_TARGET, PIPE_BIND_SAMPLER_VIEW, PIPE_TEXTURE_1D, PIPE_TEXTURE_2D,
 };
-<<<<<<< HEAD
-use crate::generated::p_defines::{
-    PIPE_BIND_RENDER_TARGET, PIPE_BIND_SAMPLER_VIEW, PIPE_TEXTURE_1D, PIPE_TEXTURE_2D,
-};
-=======
->>>>>>> b7bee377
 use crate::generated::p_format::PIPE_FORMAT_B8G8R8X8_UNORM;
 use crate::generated::virglrenderer::*;
 
@@ -55,10 +49,6 @@
     InvalidIovec,
     /// A command size was submitted that was invalid.
     InvalidCommandSize(usize),
-    /// The image export request is not supported without EGL.
-    ExportUnsupported,
-    /// The image import request is not supported without EGL.
-    ImportUnsupported,
 }
 
 impl Display for Error {
@@ -71,8 +61,6 @@
             ExportedResourceDmabuf => write!(f, "failed to export dmabuf"),
             InvalidIovec => write!(f, "an iovec is outside of guest memory's range"),
             InvalidCommandSize(s) => write!(f, "command buffer submitted with invalid size: {}", s),
-            ExportUnsupported => write!(f, "can not export images without EGL"),
-            ImportUnsupported => write!(f, "can not import images without EGL"),
         }
     }
 }
@@ -223,142 +211,9 @@
     }
 }
 
-fn init_egl() -> Result<(EGLDisplay, EGLFunctions)> {
-    let egl_funcs = EGLFunctions::new()?;
-
-    // Safe because only valid callbacks are given and only one thread can execute this
-    // function.
-    unsafe {
-        (egl_funcs.DebugMessageControlKHR)(Some(error_callback), null());
-    }
-
-    // Trivially safe.
-    let display = unsafe { (egl_funcs.GetDisplay)(null_mut()) };
-    if display.is_null() {
-        return Err(Error::EGLGetDisplay);
-    }
-
-    // Safe because only a valid display is given.
-    let ret = unsafe { (egl_funcs.Initialize)(display, null_mut(), null_mut()) };
-    if ret == 0 {
-        return Err(Error::EGLInitialize);
-    }
-
-    let config_attribs = [EGL_SURFACE_TYPE as i32, -1, EGL_NONE as i32];
-    let mut egl_config: *mut c_void = null_mut();
-    let mut num_configs = 0;
-    // Safe because only a valid, initialized display is used, along with validly sized
-    // pointers to stack variables.
-    let ret = unsafe {
-        (egl_funcs.ChooseConfig)(
-            display,
-            config_attribs.as_ptr(),
-            &mut egl_config,
-            1,
-            &mut num_configs, /* unused but can't be null */
-        )
-    };
-    if ret == 0 {
-        return Err(Error::EGLChooseConfig);
-    }
-
-    // Safe because EGL was properly initialized before here..
-    let ret = unsafe { (egl_funcs.BindAPI)(EGL_OPENGL_ES_API) };
-    if ret == 0 {
-        return Err(Error::EGLBindAPI);
-    }
-
-    let context_attribs = [EGL_CONTEXT_CLIENT_VERSION as i32, 3, EGL_NONE as i32];
-    // Safe because a valid display, config, and config_attribs pointer are given.
-    let ctx = unsafe {
-        (egl_funcs.CreateContext)(display, egl_config, null_mut(), context_attribs.as_ptr())
-    };
-    if ctx.is_null() {
-        return Err(Error::EGLCreateContext);
-    }
-
-    // Safe because a valid display and context is used, and the two null surfaces are not
-    // used.
-    let ret = unsafe { (egl_funcs.MakeCurrent)(display, null_mut(), null_mut(), ctx) };
-    if ret == 0 {
-        return Err(Error::EGLMakeCurrent);
-    }
-
-    Ok((display, egl_funcs))
-}
-
-#[derive(Copy, Clone)]
-pub struct RendererFlags(u32);
-
-impl Default for RendererFlags {
-    fn default() -> RendererFlags {
-        RendererFlags::new()
-            .use_egl(true)
-            .use_surfaceless(true)
-            .use_gles(true)
-    }
-}
-
-impl RendererFlags {
-    pub fn new() -> RendererFlags {
-        RendererFlags(0)
-    }
-
-    fn set_flag(self, bitmask: u32, set: bool) -> RendererFlags {
-        if set {
-            RendererFlags(self.0 | bitmask)
-        } else {
-            RendererFlags(self.0 & (!bitmask))
-        }
-    }
-
-    pub fn uses_egl(self) -> bool {
-        (self.0 & VIRGL_RENDERER_USE_EGL) != 0
-    }
-
-    pub fn use_egl(self, v: bool) -> RendererFlags {
-        self.set_flag(VIRGL_RENDERER_USE_EGL, v)
-    }
-
-    pub fn uses_glx(self) -> bool {
-        (self.0 & VIRGL_RENDERER_USE_GLX) != 0
-    }
-
-    pub fn use_glx(self, v: bool) -> RendererFlags {
-        self.set_flag(VIRGL_RENDERER_USE_GLX, v)
-    }
-
-    pub fn uses_surfaceless(self) -> bool {
-        (self.0 & VIRGL_RENDERER_USE_SURFACELESS) != 0
-    }
-
-    pub fn use_surfaceless(self, v: bool) -> RendererFlags {
-        self.set_flag(VIRGL_RENDERER_USE_SURFACELESS, v)
-    }
-
-    pub fn uses_gles(self) -> bool {
-        (self.0 & VIRGL_RENDERER_USE_GLES) != 0
-    }
-
-    pub fn use_gles(self, v: bool) -> RendererFlags {
-        self.set_flag(VIRGL_RENDERER_USE_GLES, v)
-    }
-}
-
-impl From<RendererFlags> for i32 {
-    fn from(flags: RendererFlags) -> i32 {
-        flags.0 as i32
-    }
-}
-
 /// The global renderer handle used to query capability sets, and create resources and contexts.
 pub struct Renderer {
     no_sync_send: PhantomData<*mut ()>,
-<<<<<<< HEAD
-    egl_funcs: Option<EGLFunctions>,
-    display: Option<EGLDisplay>,
-=======
->>>>>>> b7bee377
     fence_state: Rc<RefCell<FenceState>>,
 }
 
@@ -375,18 +230,6 @@
             return Err(Error::AlreadyInitialized);
         }
 
-<<<<<<< HEAD
-        let mut display = None;
-        let mut egl_funcs = None;
-        if flags.uses_egl() {
-            if let Ok((d, f)) = init_egl() {
-                display = Some(d);
-                egl_funcs = Some(f);
-            };
-        }
-
-=======
->>>>>>> b7bee377
         // Cookie is intentionally never freed because virglrenderer never gets uninitialized.
         // Otherwise, Resource and Context would become invalid because their lifetime is not tied
         // to the Renderer instance. Doing so greatly simplifies the ownership for users of this
@@ -482,7 +325,6 @@
     /// Helper that creates a simple 2 dimensional resource with basic metadata and usable for
     /// display.
     pub fn create_resource_2d(
-<<<<<<< HEAD
         &self,
         id: u32,
         width: u32,
@@ -504,31 +346,6 @@
         })
     }
 
-    /// Imports a resource from an EGLImage.
-    pub fn import_resource(
-=======
->>>>>>> b7bee377
-        &self,
-        id: u32,
-        width: u32,
-        height: u32,
-        format: u32,
-    ) -> Result<Resource> {
-        self.create_resource(virgl_renderer_resource_create_args {
-            handle: id,
-            target: PIPE_TEXTURE_2D,
-            format,
-            width,
-            height,
-            depth: 1,
-            array_size: 1,
-            last_level: 0,
-            nr_samples: 0,
-            bind: PIPE_BIND_RENDER_TARGET,
-            flags: 0,
-        })
-    }
-
     /// Helper that creates a simple 1 dimensional resource with basic metadata.
     pub fn create_tex_1d(&self, id: u32, width: u32) -> Result<Resource> {
         self.create_resource(virgl_renderer_resource_create_args {
@@ -564,61 +381,6 @@
         })
     }
 
-<<<<<<< HEAD
-    /// Creates an EGLImage from a DMA buffer.
-    pub fn image_from_dmabuf(
-        &self,
-        fourcc: u32,
-        width: u32,
-        height: u32,
-        fd: RawFd,
-        offset: u32,
-        stride: u32,
-    ) -> Result<Image> {
-        let (egl_dpy, egl_funcs) = match (self.display, self.egl_funcs.clone()) {
-            (Some(d), Some(f)) => (d, f),
-            _ => return Err(Error::ImportUnsupported),
-        };
-
-        let mut attrs = [
-            EGL_WIDTH as EGLint,
-            width as EGLint,
-            EGL_HEIGHT as EGLint,
-            height as EGLint,
-            EGL_LINUX_DRM_FOURCC_EXT as EGLint,
-            fourcc as EGLint,
-            EGL_DMA_BUF_PLANE0_FD_EXT as EGLint,
-            fd as EGLint,
-            EGL_DMA_BUF_PLANE0_OFFSET_EXT as EGLint,
-            offset as EGLint,
-            EGL_DMA_BUF_PLANE0_PITCH_EXT as EGLint,
-            stride as EGLint,
-            EGL_NONE as EGLint,
-        ];
-
-        let image = unsafe {
-            (egl_funcs.CreateImageKHR)(
-                egl_dpy,
-                0 as EGLContext,
-                EGL_LINUX_DMA_BUF_EXT,
-                null_mut() as EGLClientBuffer,
-                attrs.as_mut_ptr(),
-            )
-        };
-
-        if image.is_null() {
-            return Err(Error::CreateImage);
-        }
-
-        Ok(Image {
-            egl_funcs,
-            egl_dpy,
-            image,
-        })
-    }
-
-=======
->>>>>>> b7bee377
     pub fn poll(&self) -> u32 {
         unsafe { virgl_renderer_poll() };
         self.fence_state.borrow().latest_fence
@@ -694,10 +456,6 @@
     id: u32,
     backing_iovecs: Vec<VirglVec>,
     backing_mem: Option<GuestMemory>,
-<<<<<<< HEAD
-    egl_funcs: Option<EGLFunctions>,
-=======
->>>>>>> b7bee377
     no_sync_send: PhantomData<*mut ()>,
 }
 
@@ -717,65 +475,6 @@
         query.in_resource_id = self.id;
         query.in_export_fds = if export_fd { 1 } else { 0 };
 
-<<<<<<< HEAD
-    /// Performs an export of this resource so that it may be imported by other processes.
-    pub fn export(&self) -> Result<ExportedResource> {
-        let egl_funcs = match self.egl_funcs.as_ref() {
-            Some(f) => f,
-            None => return Err(Error::ExportUnsupported),
-        };
-
-        let res_info = self.get_info()?;
-        let mut fourcc = 0;
-        let mut modifiers = 0;
-        let mut fd = -1;
-        let mut stride = 0;
-        let mut offset = 0;
-        // Always safe on the same thread with an already initialized virglrenderer.
-        unsafe {
-            virgl_renderer_force_ctx_0();
-        }
-        // These are trivially safe and always return successfully because we bind the context in
-        // the previous line.
-        let egl_dpy: EGLDisplay = unsafe { (egl_funcs.GetCurrentDisplay)() };
-        let egl_ctx: EGLContext = unsafe { (egl_funcs.GetCurrentContext)() };
-
-        // Safe because a valid display, context, and texture ID are given. The attribute list is
-        // not needed. The result is checked to ensure the returned image is valid.
-        let image = unsafe {
-            (egl_funcs.CreateImageKHR)(
-                egl_dpy,
-                egl_ctx,
-                EGL_GL_TEXTURE_2D_KHR,
-                res_info.tex_id as EGLClientBuffer,
-                null(),
-            )
-        };
-
-        if image.is_null() {
-            return Err(Error::CreateImage);
-        }
-
-        // Safe because the display and image are valid and each function call is checked for
-        // success. The returned image parameters are stored in stack variables of the correct type.
-        let export_success = unsafe {
-            (egl_funcs.ExportDMABUFImageQueryMESA)(
-                egl_dpy,
-                image,
-                &mut fourcc,
-                null_mut(),
-                &mut modifiers,
-            ) != 0
-                && (egl_funcs.ExportDRMImageMESA)(egl_dpy, image, &mut fd, &mut stride, &mut offset)
-                    != 0
-        };
-
-        // Safe because we checked that the image was valid and nobody else owns it. The image does
-        // not need to be around for the dmabuf to be valid.
-        unsafe {
-            (egl_funcs.DestroyImageKHR)(egl_dpy, image);
-        }
-=======
         // Safe because the image parameters are stack variables of the correct type.
         let ret =
             unsafe { virgl_renderer_execute(&mut query as *mut _ as *mut c_void, query.hdr.size) };
@@ -788,7 +487,6 @@
     pub fn query(&self) -> Result<Query> {
         self.export_query(false)
     }
->>>>>>> b7bee377
 
     /// Returns resource metadata and exports the associated dma-buf.
     pub fn export(&self) -> Result<(Query, File)> {
